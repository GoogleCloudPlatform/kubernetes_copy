/*
Copyright 2014 The Kubernetes Authors All rights reserved.

Licensed under the Apache License, Version 2.0 (the "License");
you may not use this file except in compliance with the License.
You may obtain a copy of the License at

    http://www.apache.org/licenses/LICENSE-2.0

Unless required by applicable law or agreed to in writing, software
distributed under the License is distributed on an "AS IS" BASIS,
WITHOUT WARRANTIES OR CONDITIONS OF ANY KIND, either express or implied.
See the License for the specific language governing permissions and
limitations under the License.
*/

// Package app does all of the work necessary to create a Kubernetes
// APIServer by binding together the API, master and APIServer infrastructure.
// It can be configured and called directly or via the hyperkube framework.
package app

import (
	"crypto/tls"
	"fmt"
	"net"
	"os"
	"strconv"
	"strings"

	"github.com/golang/glog"
	"github.com/spf13/cobra"
	"github.com/spf13/pflag"

	"k8s.io/kubernetes/cmd/kube-apiserver/app/options"
	"k8s.io/kubernetes/pkg/admission"
	"k8s.io/kubernetes/pkg/api"
	"k8s.io/kubernetes/pkg/api/capability"
	"k8s.io/kubernetes/pkg/api/latest"
	"k8s.io/kubernetes/pkg/api/meta"
	"k8s.io/kubernetes/pkg/api/unversioned"
	apiutil "k8s.io/kubernetes/pkg/api/util"
	"k8s.io/kubernetes/pkg/apis/extensions"
	"k8s.io/kubernetes/pkg/apiserver"
	"k8s.io/kubernetes/pkg/apiserver/authenticator"
	"k8s.io/kubernetes/pkg/capabilities"
	client "k8s.io/kubernetes/pkg/client/unversioned"
	"k8s.io/kubernetes/pkg/cloudprovider"
	serviceaccountcontroller "k8s.io/kubernetes/pkg/controller/serviceaccount"
	"k8s.io/kubernetes/pkg/genericapiserver"
	kubeletclient "k8s.io/kubernetes/pkg/kubelet/client"
	"k8s.io/kubernetes/pkg/master"
	"k8s.io/kubernetes/pkg/serviceaccount"
	"k8s.io/kubernetes/pkg/storage"
	etcdstorage "k8s.io/kubernetes/pkg/storage/etcd"
	"k8s.io/kubernetes/pkg/util"
)

// NewAPIServerCommand creates a *cobra.Command object with default parameters
func NewAPIServerCommand() *cobra.Command {
	s := options.NewAPIServer()
	s.AddFlags(pflag.CommandLine)
	cmd := &cobra.Command{
		Use: "kube-apiserver",
		Long: `The Kubernetes API server validates and configures data
for the api objects which include pods, services, replicationcontrollers, and
others. The API Server services REST operations and provides the frontend to the
cluster's shared state through which all other components interact.`,
		Run: func(cmd *cobra.Command, args []string) {
		},
	}

	return cmd
}

// TODO: Longer term we should read this from some config store, rather than a flag.
func verifyClusterIPFlags(s *options.APIServer) {
	if s.ServiceClusterIPRange.IP == nil {
		glog.Fatal("No --service-cluster-ip-range specified")
	}
	var ones, bits = s.ServiceClusterIPRange.Mask.Size()
	if bits-ones > 20 {
		glog.Fatal("Specified --service-cluster-ip-range is too large")
	}
}

type newEtcdFunc func([]string, meta.VersionInterfacesFunc, string, string) (storage.Interface, error)

func newEtcd(etcdServerList []string, interfacesFunc meta.VersionInterfacesFunc, storageGroupVersionString, pathPrefix string) (etcdStorage storage.Interface, err error) {
	if storageGroupVersionString == "" {
		return etcdStorage, fmt.Errorf("storageVersion is required to create a etcd storage")
	}
	storageVersion, err := unversioned.ParseGroupVersion(storageGroupVersionString)
	if err != nil {
		return nil, err
	}

	var storageConfig etcdstorage.EtcdConfig
	storageConfig.ServerList = etcdServerList
	storageConfig.Prefix = pathPrefix
	versionedInterface, err := interfacesFunc(storageVersion)
	if err != nil {
		return nil, err
	}
	storageConfig.Codec = versionedInterface.Codec
	return storageConfig.NewStorage()
}

// convert to a map between group and groupVersions.
func generateStorageVersionMap(legacyVersion string, storageVersions string) map[string]string {
	storageVersionMap := map[string]string{}
	if legacyVersion != "" {
		storageVersionMap[""] = legacyVersion
	}
	if storageVersions != "" {
		groupVersions := strings.Split(storageVersions, ",")
		for _, gv := range groupVersions {
			storageVersionMap[apiutil.GetGroup(gv)] = gv
		}
	}
	return storageVersionMap
}

func setWatchCacheCapability(capabilities []string) {
<<<<<<< HEAD
	for _ c:= range capabilities {
		tokens := strings.Split(c, "#")	
=======
	for _, c := range capabilities {
		tokens := strings.Split(c, "#")
>>>>>>> 39b23089
		if len(tokens) != 2 {
			glog.Errorf("invalid value of watch cache capabilities: %s", c)
			continue
		}
<<<<<<< HEAD
		
=======

>>>>>>> 39b23089
		size, err := strconv.Atoi(tokens[1])
		if err != nil {
			glog.Errorf("invalid size of watch cache capabilities: %s", c)
			continue
		}
<<<<<<< HEAD
		
		capability.SetSizeByKey(strings.ToLower(tokens[0]), size)
	}	
=======

		capability.SetSizeByKey(strings.ToLower(tokens[0]), size)
	}
>>>>>>> 39b23089
}

// parse the value of --etcd-servers-overrides and update given storageDestinations.
func updateEtcdOverrides(overrides []string, storageVersions map[string]string, prefix string, storageDestinations *genericapiserver.StorageDestinations, newEtcdFn newEtcdFunc) {
	if len(overrides) == 0 {
		return
	}
	for _, override := range overrides {
		tokens := strings.Split(override, "#")
		if len(tokens) != 2 {
			glog.Errorf("invalid value of etcd server overrides: %s", override)
			continue
		}

		apiresource := strings.Split(tokens[0], "/")
		if len(apiresource) != 2 {
			glog.Errorf("invalid resource definition: %s", tokens[0])
		}
		group := apiresource[0]
		resource := apiresource[1]

		apigroup, err := latest.Group(group)
		if err != nil {
			glog.Errorf("invalid api group %s: %v", group, err)
			continue
		}
		if _, found := storageVersions[apigroup.GroupVersion.Group]; !found {
			glog.Errorf("Couldn't find the storage version for group %s", apigroup.GroupVersion.Group)
			continue
		}

		servers := strings.Split(tokens[1], ";")
		etcdOverrideStorage, err := newEtcdFn(servers, apigroup.InterfacesFor, storageVersions[apigroup.GroupVersion.Group], prefix)
		if err != nil {
			glog.Fatalf("Invalid storage version or misconfigured etcd for %s: %v", tokens[0], err)
		}

		storageDestinations.AddStorageOverride(group, resource, etcdOverrideStorage)
	}
}

// Run runs the specified APIServer.  This should never exit.
func Run(s *options.APIServer) error {
	verifyClusterIPFlags(s)

	// If advertise-address is not specified, use bind-address. If bind-address
	// is not usable (unset, 0.0.0.0, or loopback), we will use the host's default
	// interface as valid public addr for master (see: util#ValidPublicAddrForMaster)
	if s.AdvertiseAddress == nil || s.AdvertiseAddress.IsUnspecified() {
		hostIP, err := util.ValidPublicAddrForMaster(s.BindAddress)
		if err != nil {
			glog.Fatalf("Unable to find suitable network address.error='%v' . "+
				"Try to set the AdvertiseAddress directly or provide a valid BindAddress to fix this.", err)
		}
		s.AdvertiseAddress = hostIP
	}
	glog.Infof("Will report %v as public IP address.", s.AdvertiseAddress)

	if len(s.EtcdServerList) == 0 {
		glog.Fatalf("--etcd-servers must be specified")
	}

	if s.KubernetesServiceNodePort > 0 && !s.ServiceNodePortRange.Contains(s.KubernetesServiceNodePort) {
		glog.Fatalf("Kubernetes service port range %v doesn't contain %v", s.ServiceNodePortRange, (s.KubernetesServiceNodePort))
	}

	capabilities.Initialize(capabilities.Capabilities{
		AllowPrivileged: s.AllowPrivileged,
		// TODO(vmarmol): Implement support for HostNetworkSources.
		PrivilegedSources: capabilities.PrivilegedSources{
			HostNetworkSources: []string{},
			HostPIDSources:     []string{},
			HostIPCSources:     []string{},
		},
		PerConnectionBandwidthLimitBytesPerSec: s.MaxConnectionBytesPerSec,
	})

	cloud, err := cloudprovider.InitCloudProvider(s.CloudProvider, s.CloudConfigFile)
	if err != nil {
		glog.Fatalf("Cloud provider could not be initialized: %v", err)
	}

	// Setup tunneler if needed
	var tunneler master.Tunneler
	var proxyDialerFn apiserver.ProxyDialerFunc
	if len(s.SSHUser) > 0 {
		// Get ssh key distribution func, if supported
		var installSSH master.InstallSSHKey
		if cloud != nil {
			if instances, supported := cloud.Instances(); supported {
				installSSH = instances.AddSSHKeyToAllInstances
			}
		}

		// Set up the tunneler
		tunneler = master.NewSSHTunneler(s.SSHUser, s.SSHKeyfile, installSSH)

		// Use the tunneler's dialer to connect to the kubelet
		s.KubeletConfig.Dial = tunneler.Dial
		// Use the tunneler's dialer when proxying to pods, services, and nodes
		proxyDialerFn = tunneler.Dial
	}

	// Proxying to pods and services is IP-based... don't expect to be able to verify the hostname
	proxyTLSClientConfig := &tls.Config{InsecureSkipVerify: true}

	kubeletClient, err := kubeletclient.NewStaticKubeletClient(&s.KubeletConfig)
	if err != nil {
		glog.Fatalf("Failure to start kubelet client: %v", err)
	}

	apiGroupVersionOverrides, err := parseRuntimeConfig(s)
	if err != nil {
		glog.Fatalf("error in parsing runtime-config: %s", err)
	}

	clientConfig := &client.Config{
		Host: net.JoinHostPort(s.InsecureBindAddress.String(), strconv.Itoa(s.InsecurePort)),
	}
	if len(s.DeprecatedStorageVersion) != 0 {
		gv, err := unversioned.ParseGroupVersion(s.DeprecatedStorageVersion)
		if err != nil {
			glog.Fatalf("error in parsing group version: %s", err)
		}
		clientConfig.GroupVersion = &gv
	}

	client, err := client.New(clientConfig)
	if err != nil {
		glog.Fatalf("Invalid server address: %v", err)
	}

	legacyV1Group, err := latest.Group(api.GroupName)
	if err != nil {
		return err
	}

	storageDestinations := genericapiserver.NewStorageDestinations()

	storageVersions := generateStorageVersionMap(s.DeprecatedStorageVersion, s.StorageVersions)
	if _, found := storageVersions[legacyV1Group.GroupVersion.Group]; !found {
		glog.Fatalf("Couldn't find the storage version for group: %q in storageVersions: %v", legacyV1Group.GroupVersion.Group, storageVersions)
	}
	etcdStorage, err := newEtcd(s.EtcdServerList, legacyV1Group.InterfacesFor, storageVersions[legacyV1Group.GroupVersion.Group], s.EtcdPathPrefix)
	if err != nil {
		glog.Fatalf("Invalid storage version or misconfigured etcd: %v", err)
	}
	storageDestinations.AddAPIGroup("", etcdStorage)

	if !apiGroupVersionOverrides["extensions/v1beta1"].Disable {
		expGroup, err := latest.Group(extensions.GroupName)
		if err != nil {
			glog.Fatalf("Extensions API is enabled in runtime config, but not enabled in the environment variable KUBE_API_VERSIONS. Error: %v", err)
		}
		if _, found := storageVersions[expGroup.GroupVersion.Group]; !found {
			glog.Fatalf("Couldn't find the storage version for group: %q in storageVersions: %v", expGroup.GroupVersion.Group, storageVersions)
		}
		expEtcdStorage, err := newEtcd(s.EtcdServerList, expGroup.InterfacesFor, storageVersions[expGroup.GroupVersion.Group], s.EtcdPathPrefix)
		if err != nil {
			glog.Fatalf("Invalid extensions storage version or misconfigured etcd: %v", err)
		}
		storageDestinations.AddAPIGroup(extensions.GroupName, expEtcdStorage)
	}

	updateEtcdOverrides(s.EtcdServersOverrides, storageVersions, s.EtcdPathPrefix, &storageDestinations, newEtcd)

	n := s.ServiceClusterIPRange

	// Default to the private server key for service account token signing
	if s.ServiceAccountKeyFile == "" && s.TLSPrivateKeyFile != "" {
		if authenticator.IsValidServiceAccountKeyFile(s.TLSPrivateKeyFile) {
			s.ServiceAccountKeyFile = s.TLSPrivateKeyFile
		} else {
			glog.Warning("No RSA key provided, service account token authentication disabled")
		}
	}

	var serviceAccountGetter serviceaccount.ServiceAccountTokenGetter
	if s.ServiceAccountLookup {
		// If we need to look up service accounts and tokens,
		// go directly to etcd to avoid recursive auth insanity
		serviceAccountGetter = serviceaccountcontroller.NewGetterFromStorageInterface(etcdStorage)
	}

	authenticator, err := authenticator.New(authenticator.AuthenticatorConfig{
		BasicAuthFile:             s.BasicAuthFile,
		ClientCAFile:              s.ClientCAFile,
		TokenAuthFile:             s.TokenAuthFile,
		OIDCIssuerURL:             s.OIDCIssuerURL,
		OIDCClientID:              s.OIDCClientID,
		OIDCCAFile:                s.OIDCCAFile,
		OIDCUsernameClaim:         s.OIDCUsernameClaim,
		ServiceAccountKeyFile:     s.ServiceAccountKeyFile,
		ServiceAccountLookup:      s.ServiceAccountLookup,
		ServiceAccountTokenGetter: serviceAccountGetter,
		KeystoneURL:               s.KeystoneURL,
	})

	if err != nil {
		glog.Fatalf("Invalid Authentication Config: %v", err)
	}

	authorizationModeNames := strings.Split(s.AuthorizationMode, ",")
	authorizer, err := apiserver.NewAuthorizerFromAuthorizationConfig(authorizationModeNames, s.AuthorizationPolicyFile)
	if err != nil {
		glog.Fatalf("Invalid Authorization Config: %v", err)
	}

	admissionControlPluginNames := strings.Split(s.AdmissionControl, ",")
	admissionController := admission.NewFromPlugins(client, admissionControlPluginNames, s.AdmissionControlConfigFile)

	if len(s.ExternalHost) == 0 {
		// TODO: extend for other providers
		if s.CloudProvider == "gce" {
			instances, supported := cloud.Instances()
			if !supported {
				glog.Fatalf("GCE cloud provider has no instances.  this shouldn't happen. exiting.")
			}
			name, err := os.Hostname()
			if err != nil {
				glog.Fatalf("Failed to get hostname: %v", err)
			}
			addrs, err := instances.NodeAddresses(name)
			if err != nil {
				glog.Warningf("Unable to obtain external host address from cloud provider: %v", err)
			} else {
				for _, addr := range addrs {
					if addr.Type == api.NodeExternalIP {
						s.ExternalHost = addr.Address
					}
				}
			}
		}
	}

	config := &master.Config{
		Config: &genericapiserver.Config{
			StorageDestinations:       storageDestinations,
			StorageVersions:           storageVersions,
			ServiceClusterIPRange:     &n,
			EnableLogsSupport:         s.EnableLogsSupport,
			EnableUISupport:           true,
			EnableSwaggerSupport:      true,
			EnableProfiling:           s.EnableProfiling,
			EnableWatchCache:          s.EnableWatchCache,
			EnableIndex:               true,
			APIPrefix:                 s.APIPrefix,
			APIGroupPrefix:            s.APIGroupPrefix,
			CorsAllowedOriginList:     s.CorsAllowedOriginList,
			ReadWritePort:             s.SecurePort,
			PublicAddress:             s.AdvertiseAddress,
			Authenticator:             authenticator,
			SupportsBasicAuth:         len(s.BasicAuthFile) > 0,
			Authorizer:                authorizer,
			AdmissionControl:          admissionController,
			APIGroupVersionOverrides:  apiGroupVersionOverrides,
			MasterServiceNamespace:    s.MasterServiceNamespace,
			MasterCount:               s.MasterCount,
			ExternalHost:              s.ExternalHost,
			MinRequestTimeout:         s.MinRequestTimeout,
			ProxyDialer:               proxyDialerFn,
			ProxyTLSClientConfig:      proxyTLSClientConfig,
			ServiceNodePortRange:      s.ServiceNodePortRange,
			KubernetesServiceNodePort: s.KubernetesServiceNodePort,
		},
		EnableCoreControllers: true,
		EventTTL:              s.EventTTL,
		KubeletClient:         kubeletClient,

		Tunneler: tunneler,
	}
<<<<<<< HEAD
	
	if s.EnableWatchCache {
		setWatchCacheCapability(s.WatchCacheSizes)
	}
	
=======

	if s.EnableWatchCache {
		setWatchCacheCapability(s.WatchCacheSizes)
	}

>>>>>>> 39b23089
	m := master.New(config)
	m.Run(s.ServerRunOptions)
	return nil
}

func getRuntimeConfigValue(s *options.APIServer, apiKey string, defaultValue bool) bool {
	flagValue, ok := s.RuntimeConfig[apiKey]
	if ok {
		if flagValue == "" {
			return true
		}
		boolValue, err := strconv.ParseBool(flagValue)
		if err != nil {
			glog.Fatalf("Invalid value of %s: %s, err: %v", apiKey, flagValue, err)
		}
		return boolValue
	}
	return defaultValue
}

// Parses the given runtime-config and formats it into map[string]ApiGroupVersionOverride
func parseRuntimeConfig(s *options.APIServer) (map[string]genericapiserver.APIGroupVersionOverride, error) {
	// "api/all=false" allows users to selectively enable specific api versions.
	disableAllAPIs := false
	allAPIFlagValue, ok := s.RuntimeConfig["api/all"]
	if ok && allAPIFlagValue == "false" {
		disableAllAPIs = true
	}

	// "api/legacy=false" allows users to disable legacy api versions.
	disableLegacyAPIs := false
	legacyAPIFlagValue, ok := s.RuntimeConfig["api/legacy"]
	if ok && legacyAPIFlagValue == "false" {
		disableLegacyAPIs = true
	}
	_ = disableLegacyAPIs // hush the compiler while we don't have legacy APIs to disable.

	// "api/v1={true|false} allows users to enable/disable v1 API.
	// This takes preference over api/all and api/legacy, if specified.
	disableV1 := disableAllAPIs
	v1GroupVersion := "api/v1"
	disableV1 = !getRuntimeConfigValue(s, v1GroupVersion, !disableV1)
	apiGroupVersionOverrides := map[string]genericapiserver.APIGroupVersionOverride{}
	if disableV1 {
		apiGroupVersionOverrides[v1GroupVersion] = genericapiserver.APIGroupVersionOverride{
			Disable: true,
		}
	}

	// "extensions/v1beta1={true|false} allows users to enable/disable the extensions API.
	// This takes preference over api/all, if specified.
	disableExtensions := disableAllAPIs
	extensionsGroupVersion := "extensions/v1beta1"
	// TODO: Make this a loop over all group/versions when there are more of them.
	disableExtensions = !getRuntimeConfigValue(s, extensionsGroupVersion, !disableExtensions)
	if disableExtensions {
		apiGroupVersionOverrides[extensionsGroupVersion] = genericapiserver.APIGroupVersionOverride{
			Disable: true,
		}
	}

	for key := range s.RuntimeConfig {
		if strings.HasPrefix(key, v1GroupVersion+"/") {
			return nil, fmt.Errorf("api/v1 resources cannot be enabled/disabled individually")
		} else if strings.HasPrefix(key, extensionsGroupVersion+"/") {
			resource := strings.TrimPrefix(key, extensionsGroupVersion+"/")

			apiGroupVersionOverride := apiGroupVersionOverrides[extensionsGroupVersion]
			if apiGroupVersionOverride.ResourceOverrides == nil {
				apiGroupVersionOverride.ResourceOverrides = map[string]bool{}
			}
			apiGroupVersionOverride.ResourceOverrides[resource] = getRuntimeConfigValue(s, key, false)
			apiGroupVersionOverrides[extensionsGroupVersion] = apiGroupVersionOverride
		}
	}
	return apiGroupVersionOverrides, nil
}<|MERGE_RESOLUTION|>--- conflicted
+++ resolved
@@ -121,36 +121,21 @@
 }
 
 func setWatchCacheCapability(capabilities []string) {
-<<<<<<< HEAD
-	for _ c:= range capabilities {
-		tokens := strings.Split(c, "#")	
-=======
 	for _, c := range capabilities {
 		tokens := strings.Split(c, "#")
->>>>>>> 39b23089
 		if len(tokens) != 2 {
 			glog.Errorf("invalid value of watch cache capabilities: %s", c)
 			continue
 		}
-<<<<<<< HEAD
-		
-=======
-
->>>>>>> 39b23089
+
 		size, err := strconv.Atoi(tokens[1])
 		if err != nil {
 			glog.Errorf("invalid size of watch cache capabilities: %s", c)
 			continue
 		}
-<<<<<<< HEAD
-		
+
 		capability.SetSizeByKey(strings.ToLower(tokens[0]), size)
-	}	
-=======
-
-		capability.SetSizeByKey(strings.ToLower(tokens[0]), size)
-	}
->>>>>>> 39b23089
+	}
 }
 
 // parse the value of --etcd-servers-overrides and update given storageDestinations.
@@ -422,19 +407,11 @@
 
 		Tunneler: tunneler,
 	}
-<<<<<<< HEAD
-	
+
 	if s.EnableWatchCache {
 		setWatchCacheCapability(s.WatchCacheSizes)
 	}
-	
-=======
-
-	if s.EnableWatchCache {
-		setWatchCacheCapability(s.WatchCacheSizes)
-	}
-
->>>>>>> 39b23089
+
 	m := master.New(config)
 	m.Run(s.ServerRunOptions)
 	return nil
