<!-- PLEASE REMOVE THIS COMMENT BLOCK BEFORE SUBMITTING

Thanks for sending a pull request!  Before hitting the button, please read
this.

1. Please make sure this comment describes:
  - What you did
  - Why you did it
  - Things to consider when reviewing
2. Read our contributor guidelines: https://github.com/kubernetes/kubernetes/blob/master/CONTRIBUTING.md
3. See our developer guide: https://github.com/kubernetes/kubernetes/blob/master/docs/devel/development.md
4. If you want this PR to automatically close an issue when it is merged,
   add `fixes #<issue number>` or `fixes #<issue number>, fixes #<issue number>`
   to close multiple issues (see: https://github.com/blog/1506-closing-issues-via-pull-requests).
5. Follow the instructions for writing a release note: https://github.com/kubernetes/kubernetes/blob/master/docs/devel/pull-requests.md#release-notes
-->


```release-note
* Enter your extended release note here.  If this PR does not warrant a release
  note, just say `NONE`.
-OR-
<<<<<<< HEAD
* Enter your extended release note here
```
=======
* Use the release-note-* labels to set the release note state (if you have access)
* Clear this block to use the PR title as the release note
```


[![Analytics](https://kubernetes-site.appspot.com/UA-36037335-10/GitHub/.github/PULL_REQUEST_TEMPLATE.md?pixel)]()
>>>>>>> 32b5cbee
<|MERGE_RESOLUTION|>--- conflicted
+++ resolved
@@ -20,14 +20,6 @@
 * Enter your extended release note here.  If this PR does not warrant a release
   note, just say `NONE`.
 -OR-
-<<<<<<< HEAD
-* Enter your extended release note here
-```
-=======
 * Use the release-note-* labels to set the release note state (if you have access)
 * Clear this block to use the PR title as the release note
-```
-
-
-[![Analytics](https://kubernetes-site.appspot.com/UA-36037335-10/GitHub/.github/PULL_REQUEST_TEMPLATE.md?pixel)]()
->>>>>>> 32b5cbee
+```