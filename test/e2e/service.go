--- conflicted
+++ resolved
@@ -408,11 +408,7 @@
 		}
 		Logf("Waiting for service %s in namespace %s to have a public IP (%v)", serviceName, namespace, time.Since(start))
 	}
-<<<<<<< HEAD
-	return service, fmt.Errorf("service %s in namespace %s to have a public IP after %.2f seconds", nil, serviceName, namespace, podStartTimeout.Seconds())
-=======
 	return service, fmt.Errorf("service %s in namespace %s doesn't have a public IP after %.2f seconds", serviceName, namespace, timeout.Seconds())
->>>>>>> 23f2401b
 }
 
 func validateUniqueOrFail(s []string) {
