{
	"ImportPath": "k8s.io/cli-runtime",
	"GoVersion": "go1.11",
	"GodepVersion": "v80-k8s-r1",
	"Packages": [
		"./..."
	],
	"Deps": [
		{
			"ImportPath": "github.com/davecgh/go-spew/spew",
			"Rev": "782f4967f2dc4564575ca782fe2d04090b5faca8"
		},
		{
			"ImportPath": "github.com/evanphx/json-patch",
			"Rev": "36442dbdb585210f8d5a1b45e67aa323c197d5c4"
		},
		{
			"ImportPath": "github.com/gogo/protobuf/proto",
			"Rev": "342cbe0a04158f6dcb03ca0079991a51a4248c02"
		},
		{
			"ImportPath": "github.com/gogo/protobuf/sortkeys",
			"Rev": "342cbe0a04158f6dcb03ca0079991a51a4248c02"
		},
		{
			"ImportPath": "github.com/golang/protobuf/proto",
			"Rev": "b4deda0973fb4c70b50d226b1af49f3da59f5265"
		},
		{
			"ImportPath": "github.com/golang/protobuf/ptypes",
			"Rev": "b4deda0973fb4c70b50d226b1af49f3da59f5265"
		},
		{
			"ImportPath": "github.com/golang/protobuf/ptypes/any",
			"Rev": "b4deda0973fb4c70b50d226b1af49f3da59f5265"
		},
		{
			"ImportPath": "github.com/golang/protobuf/ptypes/duration",
			"Rev": "b4deda0973fb4c70b50d226b1af49f3da59f5265"
		},
		{
			"ImportPath": "github.com/golang/protobuf/ptypes/timestamp",
			"Rev": "b4deda0973fb4c70b50d226b1af49f3da59f5265"
		},
		{
			"ImportPath": "github.com/google/btree",
			"Rev": "7d79101e329e5a3adf994758c578dab82b90c017"
		},
		{
			"ImportPath": "github.com/google/gofuzz",
			"Rev": "24818f796faf91cd76ec7bddd72458fbced7a6c1"
		},
		{
			"ImportPath": "github.com/googleapis/gnostic/OpenAPIv2",
			"Rev": "0c5108395e2debce0d731cf0287ddf7242066aba"
		},
		{
			"ImportPath": "github.com/googleapis/gnostic/compiler",
			"Rev": "0c5108395e2debce0d731cf0287ddf7242066aba"
		},
		{
			"ImportPath": "github.com/googleapis/gnostic/extensions",
			"Rev": "0c5108395e2debce0d731cf0287ddf7242066aba"
		},
		{
			"ImportPath": "github.com/gregjones/httpcache",
			"Rev": "787624de3eb7bd915c329cba748687a3b22666a6"
		},
		{
			"ImportPath": "github.com/gregjones/httpcache/diskcache",
			"Rev": "787624de3eb7bd915c329cba748687a3b22666a6"
		},
		{
			"ImportPath": "github.com/imdario/mergo",
			"Rev": "9316a62528ac99aaecb4e47eadd6dc8aa6533d58"
		},
		{
			"ImportPath": "github.com/inconshreveable/mousetrap",
			"Rev": "76626ae9c91c4f2a10f34cad8ce83ea42c93bb75"
		},
		{
			"ImportPath": "github.com/json-iterator/go",
			"Rev": "ab8a2e0c74be9d3be70b3184d9acc634935ded82"
		},
		{
			"ImportPath": "github.com/modern-go/concurrent",
			"Rev": "bacd9c7ef1dd9b15be4a9909b8ac7a4e313eec94"
		},
		{
			"ImportPath": "github.com/modern-go/reflect2",
			"Rev": "94122c33edd36123c84d5368cfb2b69df93a0ec8"
		},
		{
			"ImportPath": "github.com/peterbourgon/diskv",
			"Rev": "5f041e8faa004a95c88a202771f4cc3e991971e6"
		},
		{
			"ImportPath": "github.com/pmezard/go-difflib/difflib",
			"Rev": "d8ed2627bdf02c080bf22230dbb337003b7aba2d"
		},
		{
			"ImportPath": "github.com/spf13/cobra",
			"Rev": "c439c4fa093711d42e1b01acb1235b52004753c1"
		},
		{
			"ImportPath": "github.com/spf13/pflag",
			"Rev": "583c0c0531f06d5278b7d917446061adc344b5cd"
		},
		{
			"ImportPath": "github.com/stretchr/testify/assert",
			"Rev": "c679ae2cc0cb27ec3293fea7e254e47386f05d69"
		},
		{
			"ImportPath": "golang.org/x/crypto/ssh/terminal",
			"Rev": "de0752318171da717af4ce24d0a2e8626afaeb11"
		},
		{
			"ImportPath": "golang.org/x/net/context",
			"Rev": "0ed95abb35c445290478a5348a7b38bb154135fd"
		},
		{
			"ImportPath": "golang.org/x/net/http2",
			"Rev": "0ed95abb35c445290478a5348a7b38bb154135fd"
		},
		{
			"ImportPath": "golang.org/x/net/http2/hpack",
			"Rev": "0ed95abb35c445290478a5348a7b38bb154135fd"
		},
		{
			"ImportPath": "golang.org/x/net/idna",
			"Rev": "0ed95abb35c445290478a5348a7b38bb154135fd"
		},
		{
			"ImportPath": "golang.org/x/net/lex/httplex",
			"Rev": "0ed95abb35c445290478a5348a7b38bb154135fd"
		},
		{
			"ImportPath": "golang.org/x/oauth2",
			"Rev": "a6bd8cefa1811bd24b86f8902872e4e8225f74c4"
		},
		{
			"ImportPath": "golang.org/x/oauth2/internal",
			"Rev": "a6bd8cefa1811bd24b86f8902872e4e8225f74c4"
		},
		{
			"ImportPath": "golang.org/x/sys/unix",
			"Rev": "95c6576299259db960f6c5b9b69ea52422860fce"
		},
		{
			"ImportPath": "golang.org/x/sys/windows",
			"Rev": "95c6576299259db960f6c5b9b69ea52422860fce"
		},
		{
			"ImportPath": "golang.org/x/text/encoding",
			"Rev": "b19bf474d317b857955b12035d2c5acb57ce8b01"
		},
		{
			"ImportPath": "golang.org/x/text/encoding/internal",
			"Rev": "b19bf474d317b857955b12035d2c5acb57ce8b01"
		},
		{
			"ImportPath": "golang.org/x/text/encoding/internal/identifier",
			"Rev": "b19bf474d317b857955b12035d2c5acb57ce8b01"
		},
		{
			"ImportPath": "golang.org/x/text/encoding/unicode",
			"Rev": "b19bf474d317b857955b12035d2c5acb57ce8b01"
		},
		{
			"ImportPath": "golang.org/x/text/internal/utf8internal",
			"Rev": "b19bf474d317b857955b12035d2c5acb57ce8b01"
		},
		{
			"ImportPath": "golang.org/x/text/runes",
			"Rev": "b19bf474d317b857955b12035d2c5acb57ce8b01"
		},
		{
			"ImportPath": "golang.org/x/text/secure/bidirule",
			"Rev": "b19bf474d317b857955b12035d2c5acb57ce8b01"
		},
		{
			"ImportPath": "golang.org/x/text/transform",
			"Rev": "b19bf474d317b857955b12035d2c5acb57ce8b01"
		},
		{
			"ImportPath": "golang.org/x/text/unicode/bidi",
			"Rev": "b19bf474d317b857955b12035d2c5acb57ce8b01"
		},
		{
			"ImportPath": "golang.org/x/text/unicode/norm",
			"Rev": "b19bf474d317b857955b12035d2c5acb57ce8b01"
		},
		{
			"ImportPath": "golang.org/x/time/rate",
			"Rev": "f51c12702a4d776e4c1fa9b0fabab841babae631"
		},
		{
			"ImportPath": "gopkg.in/inf.v0",
			"Rev": "3887ee99ecf07df5b447e9b00d9c0b2adaa9f3e4"
		},
		{
			"ImportPath": "gopkg.in/yaml.v2",
			"Rev": "5420a8b6744d3b0345ab293f6fcba19c978f1183"
		},
		{
			"ImportPath": "k8s.io/api/admissionregistration/v1alpha1",
			"Rev": "xxxxxxxxxxxxxxxxxxxxxxxxxxxxxxxxxxxxxxxx"
		},
		{
			"ImportPath": "k8s.io/api/admissionregistration/v1beta1",
			"Rev": "xxxxxxxxxxxxxxxxxxxxxxxxxxxxxxxxxxxxxxxx"
		},
		{
			"ImportPath": "k8s.io/api/apps/v1",
			"Rev": "xxxxxxxxxxxxxxxxxxxxxxxxxxxxxxxxxxxxxxxx"
		},
		{
			"ImportPath": "k8s.io/api/apps/v1beta1",
			"Rev": "xxxxxxxxxxxxxxxxxxxxxxxxxxxxxxxxxxxxxxxx"
		},
		{
			"ImportPath": "k8s.io/api/apps/v1beta2",
			"Rev": "xxxxxxxxxxxxxxxxxxxxxxxxxxxxxxxxxxxxxxxx"
		},
		{
			"ImportPath": "k8s.io/api/auditregistration/v1alpha1",
			"Rev": "xxxxxxxxxxxxxxxxxxxxxxxxxxxxxxxxxxxxxxxx"
		},
		{
			"ImportPath": "k8s.io/api/authentication/v1",
			"Rev": "xxxxxxxxxxxxxxxxxxxxxxxxxxxxxxxxxxxxxxxx"
		},
		{
			"ImportPath": "k8s.io/api/authentication/v1beta1",
			"Rev": "xxxxxxxxxxxxxxxxxxxxxxxxxxxxxxxxxxxxxxxx"
		},
		{
			"ImportPath": "k8s.io/api/authorization/v1",
			"Rev": "xxxxxxxxxxxxxxxxxxxxxxxxxxxxxxxxxxxxxxxx"
		},
		{
			"ImportPath": "k8s.io/api/authorization/v1beta1",
			"Rev": "xxxxxxxxxxxxxxxxxxxxxxxxxxxxxxxxxxxxxxxx"
		},
		{
			"ImportPath": "k8s.io/api/autoscaling/v1",
			"Rev": "xxxxxxxxxxxxxxxxxxxxxxxxxxxxxxxxxxxxxxxx"
		},
		{
			"ImportPath": "k8s.io/api/autoscaling/v2beta1",
			"Rev": "xxxxxxxxxxxxxxxxxxxxxxxxxxxxxxxxxxxxxxxx"
		},
		{
			"ImportPath": "k8s.io/api/autoscaling/v2beta2",
			"Rev": "xxxxxxxxxxxxxxxxxxxxxxxxxxxxxxxxxxxxxxxx"
		},
		{
			"ImportPath": "k8s.io/api/batch/v1",
			"Rev": "xxxxxxxxxxxxxxxxxxxxxxxxxxxxxxxxxxxxxxxx"
		},
		{
			"ImportPath": "k8s.io/api/batch/v1beta1",
			"Rev": "xxxxxxxxxxxxxxxxxxxxxxxxxxxxxxxxxxxxxxxx"
		},
		{
			"ImportPath": "k8s.io/api/batch/v2alpha1",
			"Rev": "xxxxxxxxxxxxxxxxxxxxxxxxxxxxxxxxxxxxxxxx"
		},
		{
			"ImportPath": "k8s.io/api/certificates/v1beta1",
			"Rev": "xxxxxxxxxxxxxxxxxxxxxxxxxxxxxxxxxxxxxxxx"
		},
		{
			"ImportPath": "k8s.io/api/coordination/v1",
			"Rev": "xxxxxxxxxxxxxxxxxxxxxxxxxxxxxxxxxxxxxxxx"
		},
		{
			"ImportPath": "k8s.io/api/coordination/v1beta1",
			"Rev": "xxxxxxxxxxxxxxxxxxxxxxxxxxxxxxxxxxxxxxxx"
		},
		{
			"ImportPath": "k8s.io/api/core/v1",
			"Rev": "xxxxxxxxxxxxxxxxxxxxxxxxxxxxxxxxxxxxxxxx"
		},
		{
			"ImportPath": "k8s.io/api/events/v1beta1",
			"Rev": "xxxxxxxxxxxxxxxxxxxxxxxxxxxxxxxxxxxxxxxx"
		},
		{
			"ImportPath": "k8s.io/api/extensions/v1beta1",
			"Rev": "xxxxxxxxxxxxxxxxxxxxxxxxxxxxxxxxxxxxxxxx"
		},
		{
			"ImportPath": "k8s.io/api/networking/v1",
			"Rev": "xxxxxxxxxxxxxxxxxxxxxxxxxxxxxxxxxxxxxxxx"
		},
		{
			"ImportPath": "k8s.io/api/policy/v1beta1",
			"Rev": "xxxxxxxxxxxxxxxxxxxxxxxxxxxxxxxxxxxxxxxx"
		},
		{
			"ImportPath": "k8s.io/api/rbac/v1",
			"Rev": "xxxxxxxxxxxxxxxxxxxxxxxxxxxxxxxxxxxxxxxx"
		},
		{
			"ImportPath": "k8s.io/api/rbac/v1alpha1",
			"Rev": "xxxxxxxxxxxxxxxxxxxxxxxxxxxxxxxxxxxxxxxx"
		},
		{
			"ImportPath": "k8s.io/api/rbac/v1beta1",
			"Rev": "xxxxxxxxxxxxxxxxxxxxxxxxxxxxxxxxxxxxxxxx"
		},
		{
			"ImportPath": "k8s.io/api/scheduling/v1alpha1",
			"Rev": "xxxxxxxxxxxxxxxxxxxxxxxxxxxxxxxxxxxxxxxx"
		},
		{
			"ImportPath": "k8s.io/api/scheduling/v1beta1",
			"Rev": "xxxxxxxxxxxxxxxxxxxxxxxxxxxxxxxxxxxxxxxx"
		},
		{
			"ImportPath": "k8s.io/api/settings/v1alpha1",
			"Rev": "xxxxxxxxxxxxxxxxxxxxxxxxxxxxxxxxxxxxxxxx"
		},
		{
			"ImportPath": "k8s.io/api/storage/v1",
			"Rev": "xxxxxxxxxxxxxxxxxxxxxxxxxxxxxxxxxxxxxxxx"
		},
		{
			"ImportPath": "k8s.io/api/storage/v1alpha1",
			"Rev": "xxxxxxxxxxxxxxxxxxxxxxxxxxxxxxxxxxxxxxxx"
		},
		{
			"ImportPath": "k8s.io/api/storage/v1beta1",
			"Rev": "xxxxxxxxxxxxxxxxxxxxxxxxxxxxxxxxxxxxxxxx"
		},
		{
			"ImportPath": "k8s.io/apimachinery/pkg/api/equality",
			"Rev": "xxxxxxxxxxxxxxxxxxxxxxxxxxxxxxxxxxxxxxxx"
		},
		{
			"ImportPath": "k8s.io/apimachinery/pkg/api/errors",
			"Rev": "xxxxxxxxxxxxxxxxxxxxxxxxxxxxxxxxxxxxxxxx"
		},
		{
			"ImportPath": "k8s.io/apimachinery/pkg/api/meta",
			"Rev": "xxxxxxxxxxxxxxxxxxxxxxxxxxxxxxxxxxxxxxxx"
		},
		{
			"ImportPath": "k8s.io/apimachinery/pkg/api/meta/testrestmapper",
			"Rev": "xxxxxxxxxxxxxxxxxxxxxxxxxxxxxxxxxxxxxxxx"
		},
		{
			"ImportPath": "k8s.io/apimachinery/pkg/api/resource",
			"Rev": "xxxxxxxxxxxxxxxxxxxxxxxxxxxxxxxxxxxxxxxx"
		},
		{
			"ImportPath": "k8s.io/apimachinery/pkg/apis/meta/v1",
			"Rev": "xxxxxxxxxxxxxxxxxxxxxxxxxxxxxxxxxxxxxxxx"
		},
		{
			"ImportPath": "k8s.io/apimachinery/pkg/apis/meta/v1/unstructured",
			"Rev": "xxxxxxxxxxxxxxxxxxxxxxxxxxxxxxxxxxxxxxxx"
		},
		{
			"ImportPath": "k8s.io/apimachinery/pkg/apis/meta/v1/unstructured/unstructuredscheme",
			"Rev": "xxxxxxxxxxxxxxxxxxxxxxxxxxxxxxxxxxxxxxxx"
		},
		{
			"ImportPath": "k8s.io/apimachinery/pkg/apis/meta/v1beta1",
			"Rev": "xxxxxxxxxxxxxxxxxxxxxxxxxxxxxxxxxxxxxxxx"
		},
		{
			"ImportPath": "k8s.io/apimachinery/pkg/conversion",
			"Rev": "xxxxxxxxxxxxxxxxxxxxxxxxxxxxxxxxxxxxxxxx"
		},
		{
			"ImportPath": "k8s.io/apimachinery/pkg/conversion/queryparams",
			"Rev": "xxxxxxxxxxxxxxxxxxxxxxxxxxxxxxxxxxxxxxxx"
		},
		{
			"ImportPath": "k8s.io/apimachinery/pkg/fields",
			"Rev": "xxxxxxxxxxxxxxxxxxxxxxxxxxxxxxxxxxxxxxxx"
		},
		{
			"ImportPath": "k8s.io/apimachinery/pkg/labels",
			"Rev": "xxxxxxxxxxxxxxxxxxxxxxxxxxxxxxxxxxxxxxxx"
		},
		{
			"ImportPath": "k8s.io/apimachinery/pkg/runtime",
			"Rev": "xxxxxxxxxxxxxxxxxxxxxxxxxxxxxxxxxxxxxxxx"
		},
		{
			"ImportPath": "k8s.io/apimachinery/pkg/runtime/schema",
			"Rev": "xxxxxxxxxxxxxxxxxxxxxxxxxxxxxxxxxxxxxxxx"
		},
		{
			"ImportPath": "k8s.io/apimachinery/pkg/runtime/serializer",
			"Rev": "xxxxxxxxxxxxxxxxxxxxxxxxxxxxxxxxxxxxxxxx"
		},
		{
			"ImportPath": "k8s.io/apimachinery/pkg/runtime/serializer/json",
			"Rev": "xxxxxxxxxxxxxxxxxxxxxxxxxxxxxxxxxxxxxxxx"
		},
		{
			"ImportPath": "k8s.io/apimachinery/pkg/runtime/serializer/protobuf",
			"Rev": "xxxxxxxxxxxxxxxxxxxxxxxxxxxxxxxxxxxxxxxx"
		},
		{
			"ImportPath": "k8s.io/apimachinery/pkg/runtime/serializer/recognizer",
			"Rev": "xxxxxxxxxxxxxxxxxxxxxxxxxxxxxxxxxxxxxxxx"
		},
		{
			"ImportPath": "k8s.io/apimachinery/pkg/runtime/serializer/streaming",
			"Rev": "xxxxxxxxxxxxxxxxxxxxxxxxxxxxxxxxxxxxxxxx"
		},
		{
			"ImportPath": "k8s.io/apimachinery/pkg/runtime/serializer/versioning",
			"Rev": "xxxxxxxxxxxxxxxxxxxxxxxxxxxxxxxxxxxxxxxx"
		},
		{
			"ImportPath": "k8s.io/apimachinery/pkg/selection",
			"Rev": "xxxxxxxxxxxxxxxxxxxxxxxxxxxxxxxxxxxxxxxx"
		},
		{
			"ImportPath": "k8s.io/apimachinery/pkg/types",
			"Rev": "xxxxxxxxxxxxxxxxxxxxxxxxxxxxxxxxxxxxxxxx"
		},
		{
			"ImportPath": "k8s.io/apimachinery/pkg/util/clock",
			"Rev": "xxxxxxxxxxxxxxxxxxxxxxxxxxxxxxxxxxxxxxxx"
		},
		{
			"ImportPath": "k8s.io/apimachinery/pkg/util/errors",
			"Rev": "xxxxxxxxxxxxxxxxxxxxxxxxxxxxxxxxxxxxxxxx"
		},
		{
			"ImportPath": "k8s.io/apimachinery/pkg/util/framer",
			"Rev": "xxxxxxxxxxxxxxxxxxxxxxxxxxxxxxxxxxxxxxxx"
		},
		{
			"ImportPath": "k8s.io/apimachinery/pkg/util/intstr",
			"Rev": "xxxxxxxxxxxxxxxxxxxxxxxxxxxxxxxxxxxxxxxx"
		},
		{
			"ImportPath": "k8s.io/apimachinery/pkg/util/json",
			"Rev": "xxxxxxxxxxxxxxxxxxxxxxxxxxxxxxxxxxxxxxxx"
		},
		{
			"ImportPath": "k8s.io/apimachinery/pkg/util/naming",
			"Rev": "xxxxxxxxxxxxxxxxxxxxxxxxxxxxxxxxxxxxxxxx"
		},
		{
			"ImportPath": "k8s.io/apimachinery/pkg/util/net",
			"Rev": "xxxxxxxxxxxxxxxxxxxxxxxxxxxxxxxxxxxxxxxx"
		},
		{
			"ImportPath": "k8s.io/apimachinery/pkg/util/runtime",
			"Rev": "xxxxxxxxxxxxxxxxxxxxxxxxxxxxxxxxxxxxxxxx"
		},
		{
			"ImportPath": "k8s.io/apimachinery/pkg/util/sets",
			"Rev": "xxxxxxxxxxxxxxxxxxxxxxxxxxxxxxxxxxxxxxxx"
		},
		{
			"ImportPath": "k8s.io/apimachinery/pkg/util/validation",
			"Rev": "xxxxxxxxxxxxxxxxxxxxxxxxxxxxxxxxxxxxxxxx"
		},
		{
			"ImportPath": "k8s.io/apimachinery/pkg/util/validation/field",
			"Rev": "xxxxxxxxxxxxxxxxxxxxxxxxxxxxxxxxxxxxxxxx"
		},
		{
			"ImportPath": "k8s.io/apimachinery/pkg/util/yaml",
			"Rev": "xxxxxxxxxxxxxxxxxxxxxxxxxxxxxxxxxxxxxxxx"
		},
		{
			"ImportPath": "k8s.io/apimachinery/pkg/version",
			"Rev": "xxxxxxxxxxxxxxxxxxxxxxxxxxxxxxxxxxxxxxxx"
		},
		{
			"ImportPath": "k8s.io/apimachinery/pkg/watch",
			"Rev": "xxxxxxxxxxxxxxxxxxxxxxxxxxxxxxxxxxxxxxxx"
		},
		{
			"ImportPath": "k8s.io/apimachinery/third_party/forked/golang/reflect",
			"Rev": "xxxxxxxxxxxxxxxxxxxxxxxxxxxxxxxxxxxxxxxx"
		},
		{
			"ImportPath": "k8s.io/client-go/discovery",
			"Rev": "xxxxxxxxxxxxxxxxxxxxxxxxxxxxxxxxxxxxxxxx"
		},
		{
			"ImportPath": "k8s.io/client-go/kubernetes/scheme",
			"Rev": "xxxxxxxxxxxxxxxxxxxxxxxxxxxxxxxxxxxxxxxx"
		},
		{
			"ImportPath": "k8s.io/client-go/pkg/apis/clientauthentication",
			"Rev": "xxxxxxxxxxxxxxxxxxxxxxxxxxxxxxxxxxxxxxxx"
		},
		{
			"ImportPath": "k8s.io/client-go/pkg/apis/clientauthentication/v1alpha1",
			"Rev": "xxxxxxxxxxxxxxxxxxxxxxxxxxxxxxxxxxxxxxxx"
		},
		{
			"ImportPath": "k8s.io/client-go/pkg/apis/clientauthentication/v1beta1",
			"Rev": "xxxxxxxxxxxxxxxxxxxxxxxxxxxxxxxxxxxxxxxx"
		},
		{
			"ImportPath": "k8s.io/client-go/pkg/version",
			"Rev": "xxxxxxxxxxxxxxxxxxxxxxxxxxxxxxxxxxxxxxxx"
		},
		{
			"ImportPath": "k8s.io/client-go/plugin/pkg/client/auth/exec",
			"Rev": "xxxxxxxxxxxxxxxxxxxxxxxxxxxxxxxxxxxxxxxx"
		},
		{
			"ImportPath": "k8s.io/client-go/rest",
			"Rev": "xxxxxxxxxxxxxxxxxxxxxxxxxxxxxxxxxxxxxxxx"
		},
		{
			"ImportPath": "k8s.io/client-go/rest/watch",
			"Rev": "xxxxxxxxxxxxxxxxxxxxxxxxxxxxxxxxxxxxxxxx"
		},
		{
			"ImportPath": "k8s.io/client-go/third_party/forked/golang/template",
			"Rev": "xxxxxxxxxxxxxxxxxxxxxxxxxxxxxxxxxxxxxxxx"
		},
		{
			"ImportPath": "k8s.io/client-go/tools/auth",
			"Rev": "xxxxxxxxxxxxxxxxxxxxxxxxxxxxxxxxxxxxxxxx"
		},
		{
			"ImportPath": "k8s.io/client-go/tools/clientcmd/api",
			"Rev": "xxxxxxxxxxxxxxxxxxxxxxxxxxxxxxxxxxxxxxxx"
		},
		{
			"ImportPath": "k8s.io/client-go/tools/clientcmd/api/latest",
			"Rev": "xxxxxxxxxxxxxxxxxxxxxxxxxxxxxxxxxxxxxxxx"
		},
		{
			"ImportPath": "k8s.io/client-go/tools/clientcmd/api/v1",
			"Rev": "xxxxxxxxxxxxxxxxxxxxxxxxxxxxxxxxxxxxxxxx"
		},
		{
			"ImportPath": "k8s.io/client-go/tools/metrics",
			"Rev": "xxxxxxxxxxxxxxxxxxxxxxxxxxxxxxxxxxxxxxxx"
		},
		{
			"ImportPath": "k8s.io/client-go/transport",
			"Rev": "xxxxxxxxxxxxxxxxxxxxxxxxxxxxxxxxxxxxxxxx"
		},
		{
			"ImportPath": "k8s.io/client-go/util/cert",
			"Rev": "xxxxxxxxxxxxxxxxxxxxxxxxxxxxxxxxxxxxxxxx"
		},
		{
			"ImportPath": "k8s.io/client-go/util/connrotation",
			"Rev": "xxxxxxxxxxxxxxxxxxxxxxxxxxxxxxxxxxxxxxxx"
		},
		{
			"ImportPath": "k8s.io/client-go/util/flowcontrol",
			"Rev": "xxxxxxxxxxxxxxxxxxxxxxxxxxxxxxxxxxxxxxxx"
		},
		{
			"ImportPath": "k8s.io/client-go/util/homedir",
			"Rev": "xxxxxxxxxxxxxxxxxxxxxxxxxxxxxxxxxxxxxxxx"
		},
		{
			"ImportPath": "k8s.io/client-go/util/integer",
			"Rev": "xxxxxxxxxxxxxxxxxxxxxxxxxxxxxxxxxxxxxxxx"
		},
		{
			"ImportPath": "k8s.io/klog",
			"Rev": "8139d8cb77af419532b33dfa7dd09fbc5f1d344f"
		},
		{
<<<<<<< HEAD
			"ImportPath": "k8s.io/kube-openapi/pkg/common",
			"Rev": "0317810137be915b9cf888946c6e115c1bfac693"
		},
		{
			"ImportPath": "k8s.io/kube-openapi/pkg/util/proto",
			"Rev": "0317810137be915b9cf888946c6e115c1bfac693"
		},
		{
=======
>>>>>>> 31e4ece5
			"ImportPath": "k8s.io/client-go/discovery",
			"Rev": "xxxxxxxxxxxxxxxxxxxxxxxxxxxxxxxxxxxxxxxx"
		},
		{
			"ImportPath": "k8s.io/client-go/kubernetes/scheme",
			"Rev": "xxxxxxxxxxxxxxxxxxxxxxxxxxxxxxxxxxxxxxxx"
		},
		{
			"ImportPath": "k8s.io/client-go/rest",
			"Rev": "xxxxxxxxxxxxxxxxxxxxxxxxxxxxxxxxxxxxxxxx"
		},
		{
			"ImportPath": "k8s.io/client-go/rest/fake",
			"Rev": "xxxxxxxxxxxxxxxxxxxxxxxxxxxxxxxxxxxxxxxx"
		},
		{
			"ImportPath": "k8s.io/client-go/rest/watch",
			"Rev": "xxxxxxxxxxxxxxxxxxxxxxxxxxxxxxxxxxxxxxxx"
		},
		{
			"ImportPath": "k8s.io/client-go/restmapper",
			"Rev": "xxxxxxxxxxxxxxxxxxxxxxxxxxxxxxxxxxxxxxxx"
		},
		{
			"ImportPath": "k8s.io/client-go/tools/clientcmd",
			"Rev": "xxxxxxxxxxxxxxxxxxxxxxxxxxxxxxxxxxxxxxxx"
		},
		{
			"ImportPath": "k8s.io/client-go/tools/clientcmd/api",
			"Rev": "xxxxxxxxxxxxxxxxxxxxxxxxxxxxxxxxxxxxxxxx"
		},
		{
			"ImportPath": "k8s.io/client-go/util/homedir",
			"Rev": "xxxxxxxxxxxxxxxxxxxxxxxxxxxxxxxxxxxxxxxx"
		},
		{
			"ImportPath": "k8s.io/client-go/util/jsonpath",
			"Rev": "xxxxxxxxxxxxxxxxxxxxxxxxxxxxxxxxxxxxxxxx"
		},
		{
			"ImportPath": "k8s.io/client-go/util/testing",
			"Rev": "xxxxxxxxxxxxxxxxxxxxxxxxxxxxxxxxxxxxxxxx"
		},
		{
<<<<<<< HEAD
			"ImportPath": "sigs.k8s.io/kustomize/pkg/commands/build",
			"Rev": "ef51cceff55b17542fc91d6c4e30ea0bbb9641f7"
		},
		{
			"ImportPath": "sigs.k8s.io/kustomize/pkg/constants",
			"Rev": "ef51cceff55b17542fc91d6c4e30ea0bbb9641f7"
		},
		{
			"ImportPath": "sigs.k8s.io/kustomize/pkg/expansion",
			"Rev": "ef51cceff55b17542fc91d6c4e30ea0bbb9641f7"
		},
		{
			"ImportPath": "sigs.k8s.io/kustomize/pkg/factory",
			"Rev": "ef51cceff55b17542fc91d6c4e30ea0bbb9641f7"
		},
		{
			"ImportPath": "sigs.k8s.io/kustomize/pkg/fs",
			"Rev": "ef51cceff55b17542fc91d6c4e30ea0bbb9641f7"
		},
		{
			"ImportPath": "sigs.k8s.io/kustomize/pkg/gvk",
			"Rev": "ef51cceff55b17542fc91d6c4e30ea0bbb9641f7"
		},
		{
			"ImportPath": "sigs.k8s.io/kustomize/pkg/ifc",
			"Rev": "ef51cceff55b17542fc91d6c4e30ea0bbb9641f7"
		},
		{
			"ImportPath": "sigs.k8s.io/kustomize/pkg/ifc/transformer",
			"Rev": "ef51cceff55b17542fc91d6c4e30ea0bbb9641f7"
		},
		{
			"ImportPath": "sigs.k8s.io/kustomize/pkg/internal/error",
			"Rev": "ef51cceff55b17542fc91d6c4e30ea0bbb9641f7"
		},
		{
			"ImportPath": "sigs.k8s.io/kustomize/pkg/loader",
			"Rev": "ef51cceff55b17542fc91d6c4e30ea0bbb9641f7"
		},
		{
			"ImportPath": "sigs.k8s.io/kustomize/pkg/patch",
			"Rev": "ef51cceff55b17542fc91d6c4e30ea0bbb9641f7"
		},
		{
			"ImportPath": "sigs.k8s.io/kustomize/pkg/patch/transformer",
			"Rev": "ef51cceff55b17542fc91d6c4e30ea0bbb9641f7"
		},
		{
			"ImportPath": "sigs.k8s.io/kustomize/pkg/resid",
			"Rev": "ef51cceff55b17542fc91d6c4e30ea0bbb9641f7"
		},
		{
			"ImportPath": "sigs.k8s.io/kustomize/pkg/resmap",
			"Rev": "ef51cceff55b17542fc91d6c4e30ea0bbb9641f7"
		},
		{
			"ImportPath": "sigs.k8s.io/kustomize/pkg/resource",
			"Rev": "ef51cceff55b17542fc91d6c4e30ea0bbb9641f7"
		},
		{
			"ImportPath": "sigs.k8s.io/kustomize/pkg/target",
			"Rev": "ef51cceff55b17542fc91d6c4e30ea0bbb9641f7"
		},
		{
			"ImportPath": "sigs.k8s.io/kustomize/pkg/transformers",
			"Rev": "ef51cceff55b17542fc91d6c4e30ea0bbb9641f7"
		},
		{
			"ImportPath": "sigs.k8s.io/kustomize/pkg/transformers/config",
			"Rev": "ef51cceff55b17542fc91d6c4e30ea0bbb9641f7"
		},
		{
			"ImportPath": "sigs.k8s.io/kustomize/pkg/transformers/config/defaultconfig",
			"Rev": "ef51cceff55b17542fc91d6c4e30ea0bbb9641f7"
		},
		{
			"ImportPath": "sigs.k8s.io/kustomize/pkg/types",
			"Rev": "ef51cceff55b17542fc91d6c4e30ea0bbb9641f7"
		},
		{
			"ImportPath": "sigs.k8s.io/structured-merge-diff/fieldpath",
			"Rev": "6e488066a1c47f8c285006360b1b39fb3fa8bbbc"
		},
		{
			"ImportPath": "sigs.k8s.io/structured-merge-diff/merge",
			"Rev": "6e488066a1c47f8c285006360b1b39fb3fa8bbbc"
		},
		{
			"ImportPath": "sigs.k8s.io/structured-merge-diff/schema",
			"Rev": "6e488066a1c47f8c285006360b1b39fb3fa8bbbc"
		},
		{
			"ImportPath": "sigs.k8s.io/structured-merge-diff/typed",
			"Rev": "6e488066a1c47f8c285006360b1b39fb3fa8bbbc"
		},
		{
			"ImportPath": "sigs.k8s.io/structured-merge-diff/value",
			"Rev": "6e488066a1c47f8c285006360b1b39fb3fa8bbbc"
		},
		{
=======
>>>>>>> 31e4ece5
			"ImportPath": "sigs.k8s.io/yaml",
			"Rev": "fd68e9863619f6ec2fdd8625fe1f02e7c877e480"
		}
	]
}<|MERGE_RESOLUTION|>--- conflicted
+++ resolved
@@ -575,17 +575,6 @@
 			"Rev": "8139d8cb77af419532b33dfa7dd09fbc5f1d344f"
 		},
 		{
-<<<<<<< HEAD
-			"ImportPath": "k8s.io/kube-openapi/pkg/common",
-			"Rev": "0317810137be915b9cf888946c6e115c1bfac693"
-		},
-		{
-			"ImportPath": "k8s.io/kube-openapi/pkg/util/proto",
-			"Rev": "0317810137be915b9cf888946c6e115c1bfac693"
-		},
-		{
-=======
->>>>>>> 31e4ece5
 			"ImportPath": "k8s.io/client-go/discovery",
 			"Rev": "xxxxxxxxxxxxxxxxxxxxxxxxxxxxxxxxxxxxxxxx"
 		},
@@ -628,87 +617,6 @@
 		{
 			"ImportPath": "k8s.io/client-go/util/testing",
 			"Rev": "xxxxxxxxxxxxxxxxxxxxxxxxxxxxxxxxxxxxxxxx"
-		},
-		{
-<<<<<<< HEAD
-			"ImportPath": "sigs.k8s.io/kustomize/pkg/commands/build",
-			"Rev": "ef51cceff55b17542fc91d6c4e30ea0bbb9641f7"
-		},
-		{
-			"ImportPath": "sigs.k8s.io/kustomize/pkg/constants",
-			"Rev": "ef51cceff55b17542fc91d6c4e30ea0bbb9641f7"
-		},
-		{
-			"ImportPath": "sigs.k8s.io/kustomize/pkg/expansion",
-			"Rev": "ef51cceff55b17542fc91d6c4e30ea0bbb9641f7"
-		},
-		{
-			"ImportPath": "sigs.k8s.io/kustomize/pkg/factory",
-			"Rev": "ef51cceff55b17542fc91d6c4e30ea0bbb9641f7"
-		},
-		{
-			"ImportPath": "sigs.k8s.io/kustomize/pkg/fs",
-			"Rev": "ef51cceff55b17542fc91d6c4e30ea0bbb9641f7"
-		},
-		{
-			"ImportPath": "sigs.k8s.io/kustomize/pkg/gvk",
-			"Rev": "ef51cceff55b17542fc91d6c4e30ea0bbb9641f7"
-		},
-		{
-			"ImportPath": "sigs.k8s.io/kustomize/pkg/ifc",
-			"Rev": "ef51cceff55b17542fc91d6c4e30ea0bbb9641f7"
-		},
-		{
-			"ImportPath": "sigs.k8s.io/kustomize/pkg/ifc/transformer",
-			"Rev": "ef51cceff55b17542fc91d6c4e30ea0bbb9641f7"
-		},
-		{
-			"ImportPath": "sigs.k8s.io/kustomize/pkg/internal/error",
-			"Rev": "ef51cceff55b17542fc91d6c4e30ea0bbb9641f7"
-		},
-		{
-			"ImportPath": "sigs.k8s.io/kustomize/pkg/loader",
-			"Rev": "ef51cceff55b17542fc91d6c4e30ea0bbb9641f7"
-		},
-		{
-			"ImportPath": "sigs.k8s.io/kustomize/pkg/patch",
-			"Rev": "ef51cceff55b17542fc91d6c4e30ea0bbb9641f7"
-		},
-		{
-			"ImportPath": "sigs.k8s.io/kustomize/pkg/patch/transformer",
-			"Rev": "ef51cceff55b17542fc91d6c4e30ea0bbb9641f7"
-		},
-		{
-			"ImportPath": "sigs.k8s.io/kustomize/pkg/resid",
-			"Rev": "ef51cceff55b17542fc91d6c4e30ea0bbb9641f7"
-		},
-		{
-			"ImportPath": "sigs.k8s.io/kustomize/pkg/resmap",
-			"Rev": "ef51cceff55b17542fc91d6c4e30ea0bbb9641f7"
-		},
-		{
-			"ImportPath": "sigs.k8s.io/kustomize/pkg/resource",
-			"Rev": "ef51cceff55b17542fc91d6c4e30ea0bbb9641f7"
-		},
-		{
-			"ImportPath": "sigs.k8s.io/kustomize/pkg/target",
-			"Rev": "ef51cceff55b17542fc91d6c4e30ea0bbb9641f7"
-		},
-		{
-			"ImportPath": "sigs.k8s.io/kustomize/pkg/transformers",
-			"Rev": "ef51cceff55b17542fc91d6c4e30ea0bbb9641f7"
-		},
-		{
-			"ImportPath": "sigs.k8s.io/kustomize/pkg/transformers/config",
-			"Rev": "ef51cceff55b17542fc91d6c4e30ea0bbb9641f7"
-		},
-		{
-			"ImportPath": "sigs.k8s.io/kustomize/pkg/transformers/config/defaultconfig",
-			"Rev": "ef51cceff55b17542fc91d6c4e30ea0bbb9641f7"
-		},
-		{
-			"ImportPath": "sigs.k8s.io/kustomize/pkg/types",
-			"Rev": "ef51cceff55b17542fc91d6c4e30ea0bbb9641f7"
 		},
 		{
 			"ImportPath": "sigs.k8s.io/structured-merge-diff/fieldpath",
@@ -731,8 +639,6 @@
 			"Rev": "6e488066a1c47f8c285006360b1b39fb3fa8bbbc"
 		},
 		{
-=======
->>>>>>> 31e4ece5
 			"ImportPath": "sigs.k8s.io/yaml",
 			"Rev": "fd68e9863619f6ec2fdd8625fe1f02e7c877e480"
 		}
