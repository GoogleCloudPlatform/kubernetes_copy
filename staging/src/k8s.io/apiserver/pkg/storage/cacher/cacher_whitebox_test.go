/*
Copyright 2016 The Kubernetes Authors.

Licensed under the Apache License, Version 2.0 (the "License");
you may not use this file except in compliance with the License.
You may obtain a copy of the License at

    http://www.apache.org/licenses/LICENSE-2.0

Unless required by applicable law or agreed to in writing, software
distributed under the License is distributed on an "AS IS" BASIS,
WITHOUT WARRANTIES OR CONDITIONS OF ANY KIND, either express or implied.
See the License for the specific language governing permissions and
limitations under the License.
*/

package cacher

import (
	"context"
	"crypto/rand"
	"errors"
	"fmt"
	"reflect"
	goruntime "runtime"
	"strconv"
	"sync"
	"testing"
	"time"

	"github.com/stretchr/testify/require"

	"k8s.io/apimachinery/pkg/api/apitesting"
	apiequality "k8s.io/apimachinery/pkg/api/equality"
	apierrors "k8s.io/apimachinery/pkg/api/errors"
	"k8s.io/apimachinery/pkg/api/meta"
	metav1 "k8s.io/apimachinery/pkg/apis/meta/v1"
	"k8s.io/apimachinery/pkg/fields"
	"k8s.io/apimachinery/pkg/labels"
	"k8s.io/apimachinery/pkg/runtime"
	"k8s.io/apimachinery/pkg/runtime/schema"
	"k8s.io/apimachinery/pkg/runtime/serializer"
	utilruntime "k8s.io/apimachinery/pkg/util/runtime"
	"k8s.io/apimachinery/pkg/util/wait"
	"k8s.io/apimachinery/pkg/watch"
	"k8s.io/apiserver/pkg/apis/example"
	examplev1 "k8s.io/apiserver/pkg/apis/example/v1"
	example2v1 "k8s.io/apiserver/pkg/apis/example2/v1"
	"k8s.io/apiserver/pkg/features"
	"k8s.io/apiserver/pkg/storage"
	"k8s.io/apiserver/pkg/storage/etcd3"
	etcd3testing "k8s.io/apiserver/pkg/storage/etcd3/testing"
	"k8s.io/apiserver/pkg/storage/value/encrypt/identity"
	utilfeature "k8s.io/apiserver/pkg/util/feature"
	utilflowcontrol "k8s.io/apiserver/pkg/util/flowcontrol"
	featuregatetesting "k8s.io/component-base/featuregate/testing"
	"k8s.io/utils/clock"
	"k8s.io/utils/pointer"
)

type testVersioner struct{}

func (testVersioner) UpdateObject(obj runtime.Object, resourceVersion uint64) error {
	return meta.NewAccessor().SetResourceVersion(obj, strconv.FormatUint(resourceVersion, 10))
}
func (testVersioner) UpdateList(obj runtime.Object, resourceVersion uint64, continueValue string, count *int64) error {
	listAccessor, err := meta.ListAccessor(obj)
	if err != nil || listAccessor == nil {
		return err
	}
	listAccessor.SetResourceVersion(strconv.FormatUint(resourceVersion, 10))
	listAccessor.SetContinue(continueValue)
	listAccessor.SetRemainingItemCount(count)
	return nil
}
func (testVersioner) PrepareObjectForStorage(obj runtime.Object) error {
	return fmt.Errorf("unimplemented")
}
func (testVersioner) ObjectResourceVersion(obj runtime.Object) (uint64, error) {
	accessor, err := meta.Accessor(obj)
	if err != nil {
		return 0, err
	}
	version := accessor.GetResourceVersion()
	if len(version) == 0 {
		return 0, nil
	}
	return strconv.ParseUint(version, 10, 64)
}
func (testVersioner) ParseResourceVersion(resourceVersion string) (uint64, error) {
	if len(resourceVersion) == 0 {
		return 0, nil
	}
	return strconv.ParseUint(resourceVersion, 10, 64)
}

var (
	scheme   = runtime.NewScheme()
	codecs   = serializer.NewCodecFactory(scheme)
	errDummy = fmt.Errorf("dummy error")
)

func init() {
	metav1.AddToGroupVersion(scheme, metav1.SchemeGroupVersion)
	utilruntime.Must(example.AddToScheme(scheme))
	utilruntime.Must(examplev1.AddToScheme(scheme))
	utilruntime.Must(example2v1.AddToScheme(scheme))
}

func newTestCacher(s storage.Interface) (*Cacher, storage.Versioner, error) {
	prefix := "pods"
	config := Config{
		Storage:        s,
		Versioner:      testVersioner{},
		GroupResource:  schema.GroupResource{Resource: "pods"},
		ResourcePrefix: prefix,
		KeyFunc:        func(obj runtime.Object) (string, error) { return storage.NamespaceKeyFunc(prefix, obj) },
		GetAttrsFunc: func(obj runtime.Object) (labels.Set, fields.Set, error) {
			pod, ok := obj.(*example.Pod)
			if !ok {
				return storage.DefaultNamespaceScopedAttr(obj)
			}
			labelsSet, fieldsSet, err := storage.DefaultNamespaceScopedAttr(obj)
			if err != nil {
				return nil, nil, err
			}
			fieldsSet["spec.nodeName"] = pod.Spec.NodeName
			return labelsSet, fieldsSet, nil
		},
		NewFunc:     func() runtime.Object { return &example.Pod{} },
		NewListFunc: func() runtime.Object { return &example.PodList{} },
		Codec:       codecs.LegacyCodec(examplev1.SchemeGroupVersion),
		Clock:       clock.RealClock{},
	}
	cacher, err := NewCacherFromConfig(config)
	return cacher, testVersioner{}, err
}

type dummyStorage struct {
	sync.RWMutex
	err       error
	getListFn func(_ context.Context, _ string, _ storage.ListOptions, listObj runtime.Object) error
	watchFn   func(_ context.Context, _ string, _ storage.ListOptions) (watch.Interface, error)
}

type dummyWatch struct {
	ch chan watch.Event
}

func (w *dummyWatch) ResultChan() <-chan watch.Event {
	return w.ch
}

func (w *dummyWatch) Stop() {
	close(w.ch)
}

func newDummyWatch() watch.Interface {
	return &dummyWatch{
		ch: make(chan watch.Event),
	}
}

func (d *dummyStorage) Versioner() storage.Versioner { return nil }
func (d *dummyStorage) Create(_ context.Context, _ string, _, _ runtime.Object, _ uint64) error {
	return fmt.Errorf("unimplemented")
}
func (d *dummyStorage) Delete(_ context.Context, _ string, _ runtime.Object, _ *storage.Preconditions, _ storage.ValidateObjectFunc, _ runtime.Object) error {
	return fmt.Errorf("unimplemented")
}
func (d *dummyStorage) Watch(ctx context.Context, key string, opts storage.ListOptions) (watch.Interface, error) {
	if d.watchFn != nil {
		return d.watchFn(ctx, key, opts)
	}
	d.RLock()
	defer d.RUnlock()

	return newDummyWatch(), d.err
}
func (d *dummyStorage) Get(_ context.Context, _ string, _ storage.GetOptions, _ runtime.Object) error {
	d.RLock()
	defer d.RUnlock()

	return d.err
}
func (d *dummyStorage) GetList(ctx context.Context, resPrefix string, opts storage.ListOptions, listObj runtime.Object) error {
	if d.getListFn != nil {
		return d.getListFn(ctx, resPrefix, opts, listObj)
	}
	d.RLock()
	defer d.RUnlock()
	podList := listObj.(*example.PodList)
	podList.ListMeta = metav1.ListMeta{ResourceVersion: "100"}
	return d.err
}
func (d *dummyStorage) GuaranteedUpdate(_ context.Context, _ string, _ runtime.Object, _ bool, _ *storage.Preconditions, _ storage.UpdateFunc, _ runtime.Object) error {
	return fmt.Errorf("unimplemented")
}
func (d *dummyStorage) Count(_ string) (int64, error) {
	return 0, fmt.Errorf("unimplemented")
}
func (d *dummyStorage) injectError(err error) {
	d.Lock()
	defer d.Unlock()

	d.err = err
}

func TestGetListCacheBypass(t *testing.T) {
	backingStorage := &dummyStorage{}
	cacher, _, err := newTestCacher(backingStorage)
	if err != nil {
		t.Fatalf("Couldn't create cacher: %v", err)
	}
	defer cacher.Stop()

	pred := storage.SelectionPredicate{
		Limit: 500,
	}
	result := &example.PodList{}

	// Wait until cacher is initialized.
	if err := cacher.ready.wait(context.Background()); err != nil {
		t.Fatalf("unexpected error waiting for the cache to be ready")
	}

	// Inject error to underlying layer and check if cacher is not bypassed.
	backingStorage.injectError(errDummy)
	err = cacher.GetList(context.TODO(), "pods/ns", storage.ListOptions{
		ResourceVersion: "0",
		Predicate:       pred,
		Recursive:       true,
	}, result)
	if err != nil {
		t.Errorf("GetList with Limit and RV=0 should be served from cache: %v", err)
	}

	err = cacher.GetList(context.TODO(), "pods/ns", storage.ListOptions{
		ResourceVersion: "",
		Predicate:       pred,
		Recursive:       true,
	}, result)
	if err != errDummy {
		t.Errorf("GetList with Limit without RV=0 should bypass cacher: %v", err)
	}
}

func TestGetListNonRecursiveCacheBypass(t *testing.T) {
	backingStorage := &dummyStorage{}
	cacher, _, err := newTestCacher(backingStorage)
	if err != nil {
		t.Fatalf("Couldn't create cacher: %v", err)
	}
	defer cacher.Stop()

	pred := storage.SelectionPredicate{
		Limit: 500,
	}
	result := &example.PodList{}

	// Wait until cacher is initialized.
	if err := cacher.ready.wait(context.Background()); err != nil {
		t.Fatalf("unexpected error waiting for the cache to be ready")
	}

	// Inject error to underlying layer and check if cacher is not bypassed.
	backingStorage.injectError(errDummy)
	err = cacher.GetList(context.TODO(), "pods/ns", storage.ListOptions{
		ResourceVersion: "0",
		Predicate:       pred,
	}, result)
	if err != nil {
		t.Errorf("GetList with Limit and RV=0 should be served from cache: %v", err)
	}

	err = cacher.GetList(context.TODO(), "pods/ns", storage.ListOptions{
		ResourceVersion: "",
		Predicate:       pred,
	}, result)
	if err != errDummy {
		t.Errorf("GetList with Limit without RV=0 should bypass cacher: %v", err)
	}
}

func TestGetCacheBypass(t *testing.T) {
	backingStorage := &dummyStorage{}
	cacher, _, err := newTestCacher(backingStorage)
	if err != nil {
		t.Fatalf("Couldn't create cacher: %v", err)
	}
	defer cacher.Stop()

	result := &example.Pod{}

	// Wait until cacher is initialized.
	if err := cacher.ready.wait(context.Background()); err != nil {
		t.Fatalf("unexpected error waiting for the cache to be ready")
	}

	// Inject error to underlying layer and check if cacher is not bypassed.
	backingStorage.injectError(errDummy)
	err = cacher.Get(context.TODO(), "pods/ns/pod-0", storage.GetOptions{
		IgnoreNotFound:  true,
		ResourceVersion: "0",
	}, result)
	if err != nil {
		t.Errorf("Get with RV=0 should be served from cache: %v", err)
	}

	err = cacher.Get(context.TODO(), "pods/ns/pod-0", storage.GetOptions{
		IgnoreNotFound:  true,
		ResourceVersion: "",
	}, result)
	if err != errDummy {
		t.Errorf("Get without RV=0 should bypass cacher: %v", err)
	}
}

func TestWatchCacheBypass(t *testing.T) {
	backingStorage := &dummyStorage{}
	cacher, _, err := newTestCacher(backingStorage)
	if err != nil {
		t.Fatalf("Couldn't create cacher: %v", err)
	}
	defer cacher.Stop()

	// Wait until cacher is initialized.
	if err := cacher.ready.wait(context.Background()); err != nil {
		t.Fatalf("unexpected error waiting for the cache to be ready")
	}

	// Inject error to underlying layer and check if cacher is not bypassed.
	backingStorage.injectError(errDummy)
	_, err = cacher.Watch(context.TODO(), "pod/ns", storage.ListOptions{
		ResourceVersion: "0",
		Predicate:       storage.Everything,
	})
	if err != nil {
		t.Errorf("Watch with RV=0 should be served from cache: %v", err)
	}

	// With unset RV, check if cacher is bypassed.
	_, err = cacher.Watch(context.TODO(), "pod/ns", storage.ListOptions{
		ResourceVersion: "",
	})
	if err != errDummy {
		t.Errorf("Watch with unset RV should bypass cacher: %v", err)
	}
}

func TestWatchNotHangingOnStartupFailure(t *testing.T) {
	// Configure cacher so that it can't initialize, because of
	// constantly failing lists to the underlying storage.
	dummyErr := fmt.Errorf("dummy")
	backingStorage := &dummyStorage{err: dummyErr}
	cacher, _, err := newTestCacher(backingStorage)
	if err != nil {
		t.Fatalf("Couldn't create cacher: %v", err)
	}
	defer cacher.Stop()

	ctx, cancel := context.WithCancel(context.Background())
	// Cancel the watch after some time to check if it will properly
	// terminate instead of hanging forever.
	go func() {
		defer cancel()
		cacher.clock.Sleep(5 * time.Second)
	}()

	// Watch hangs waiting on watchcache being initialized.
	// Ensure that it terminates when its context is cancelled
	// (e.g. the request is terminated for whatever reason).
	_, err = cacher.Watch(ctx, "pods/ns", storage.ListOptions{ResourceVersion: "0"})
	if err == nil || err.Error() != apierrors.NewServiceUnavailable(context.Canceled.Error()).Error() {
		t.Errorf("Unexpected error: %#v", err)
	}
}

func TestWatcherNotGoingBackInTime(t *testing.T) {
	backingStorage := &dummyStorage{}
	cacher, _, err := newTestCacher(backingStorage)
	if err != nil {
		t.Fatalf("Couldn't create cacher: %v", err)
	}
	defer cacher.Stop()

	// Wait until cacher is initialized.
	if err := cacher.ready.wait(context.Background()); err != nil {
		t.Fatalf("unexpected error waiting for the cache to be ready")
	}

	// Ensure there is some budget for slowing down processing.
	cacher.dispatchTimeoutBudget.returnUnused(100 * time.Millisecond)

	makePod := func(i int) *examplev1.Pod {
		return &examplev1.Pod{
			ObjectMeta: metav1.ObjectMeta{
				Name:            fmt.Sprintf("pod-%d", 1000+i),
				Namespace:       "ns",
				ResourceVersion: fmt.Sprintf("%d", 1000+i),
			},
		}
	}
	if err := cacher.watchCache.Add(makePod(0)); err != nil {
		t.Errorf("error: %v", err)
	}

	totalPods := 100

	// Create watcher that will be slowing down reading.
	w1, err := cacher.Watch(context.TODO(), "pods/ns", storage.ListOptions{
		ResourceVersion: "999",
		Predicate:       storage.Everything,
	})
	if err != nil {
		t.Fatalf("Failed to create watch: %v", err)
	}
	defer w1.Stop()
	go func() {
		a := 0
		for range w1.ResultChan() {
			time.Sleep(time.Millisecond)
			a++
			if a == 100 {
				break
			}
		}
	}()

	// Now push a ton of object to cache.
	for i := 1; i < totalPods; i++ {
		cacher.watchCache.Add(makePod(i))
	}

	// Create fast watcher and ensure it will get each object exactly once.
	w2, err := cacher.Watch(context.TODO(), "pods/ns", storage.ListOptions{ResourceVersion: "999", Predicate: storage.Everything})
	if err != nil {
		t.Fatalf("Failed to create watch: %v", err)
	}
	defer w2.Stop()

	shouldContinue := true
	currentRV := uint64(0)
	for shouldContinue {
		select {
		case event, ok := <-w2.ResultChan():
			if !ok {
				shouldContinue = false
				break
			}
			rv, err := testVersioner{}.ParseResourceVersion(event.Object.(metaRuntimeInterface).GetResourceVersion())
			if err != nil {
				t.Errorf("unexpected parsing error: %v", err)
			} else {
				if rv < currentRV {
					t.Errorf("watcher going back in time")
				}
				currentRV = rv
			}
		case <-time.After(time.Second):
			w2.Stop()
		}
	}
}

func TestCacherDontAcceptRequestsStopped(t *testing.T) {
	backingStorage := &dummyStorage{}
	cacher, _, err := newTestCacher(backingStorage)
	if err != nil {
		t.Fatalf("Couldn't create cacher: %v", err)
	}

	// Wait until cacher is initialized.
	if err := cacher.ready.wait(context.Background()); err != nil {
		t.Fatalf("unexpected error waiting for the cache to be ready")
	}

	w, err := cacher.Watch(context.Background(), "pods/ns", storage.ListOptions{ResourceVersion: "0", Predicate: storage.Everything})
	if err != nil {
		t.Fatalf("Failed to create watch: %v", err)
	}

	watchClosed := make(chan struct{})
	go func() {
		defer close(watchClosed)
		for event := range w.ResultChan() {
			switch event.Type {
			case watch.Added, watch.Modified, watch.Deleted:
				// ok
			default:
				t.Errorf("unexpected event %#v", event)
			}
		}
	}()

	cacher.Stop()

	_, err = cacher.Watch(context.Background(), "pods/ns", storage.ListOptions{ResourceVersion: "0", Predicate: storage.Everything})
	if err == nil {
		t.Fatalf("Success to create Watch: %v", err)
	}

	result := &example.Pod{}
	err = cacher.Get(context.TODO(), "pods/ns/pod-0", storage.GetOptions{
		IgnoreNotFound:  true,
		ResourceVersion: "1",
	}, result)
	if err == nil {
		t.Fatalf("Success to create Get: %v", err)
	}

	listResult := &example.PodList{}
	err = cacher.GetList(context.TODO(), "pods/ns", storage.ListOptions{
		ResourceVersion: "1",
		Recursive:       true,
	}, listResult)
	if err == nil {
		t.Fatalf("Success to create GetList: %v", err)
	}

	select {
	case <-watchClosed:
	case <-time.After(wait.ForeverTestTimeout):
		t.Errorf("timed out waiting for watch to close")
	}
}

func TestCacherDontMissEventsOnReinitialization(t *testing.T) {
	makePod := func(i int) *example.Pod {
		return &example.Pod{
			ObjectMeta: metav1.ObjectMeta{
				Name:            fmt.Sprintf("pod-%d", i),
				Namespace:       "ns",
				ResourceVersion: fmt.Sprintf("%d", i),
			},
		}
	}

	listCalls, watchCalls := 0, 0
	backingStorage := &dummyStorage{
		getListFn: func(_ context.Context, _ string, _ storage.ListOptions, listObj runtime.Object) error {
			podList := listObj.(*example.PodList)
			var err error
			switch listCalls {
			case 0:
				podList.ListMeta = metav1.ListMeta{ResourceVersion: "1"}
			case 1:
				podList.ListMeta = metav1.ListMeta{ResourceVersion: "10"}
			default:
				err = fmt.Errorf("unexpected list call")
			}
			listCalls++
			return err
		},
		watchFn: func(_ context.Context, _ string, _ storage.ListOptions) (watch.Interface, error) {
			var w *watch.FakeWatcher
			var err error
			switch watchCalls {
			case 0:
				w = watch.NewFakeWithChanSize(10, false)
				for i := 2; i < 8; i++ {
					w.Add(makePod(i))
				}
				// Emit an error to force relisting.
				w.Error(nil)
				w.Stop()
			case 1:
				w = watch.NewFakeWithChanSize(10, false)
				for i := 12; i < 18; i++ {
					w.Add(makePod(i))
				}
				w.Stop()
			default:
				err = fmt.Errorf("unexpected watch call")
			}
			watchCalls++
			return w, err
		},
	}
	cacher, _, err := newTestCacher(backingStorage)
	if err != nil {
		t.Fatalf("Couldn't create cacher: %v", err)
	}
	defer cacher.Stop()

	concurrency := 1000
	wg := sync.WaitGroup{}
	wg.Add(concurrency)

	// Ensure that test doesn't deadlock if cacher already processed everything
	// and get back into Pending state before some watches get called.
	ctx, cancel := context.WithTimeout(context.Background(), 3*time.Second)
	defer cancel()

	errCh := make(chan error, concurrency)
	for i := 0; i < concurrency; i++ {
		go func() {
			defer wg.Done()
			w, err := cacher.Watch(ctx, "pods", storage.ListOptions{ResourceVersion: "1", Predicate: storage.Everything})
			if err != nil {
				// Watch failed to initialize (this most probably means that cacher
				// already moved back to Pending state before watch initialized.
				// Ignore this case.
				return
			}
			defer w.Stop()

			prevRV := -1
			for event := range w.ResultChan() {
				if event.Type == watch.Error {
					break
				}
				object := event.Object
				if co, ok := object.(runtime.CacheableObject); ok {
					object = co.GetObject()
				}
				rv, err := strconv.Atoi(object.(*example.Pod).ResourceVersion)
				if err != nil {
					errCh <- fmt.Errorf("incorrect resource version: %v", err)
					return
				}
				if prevRV != -1 && prevRV+1 != rv {
					errCh <- fmt.Errorf("unexpected event received, prevRV=%d, rv=%d", prevRV, rv)
					return
				}
				prevRV = rv
			}

		}()
	}
	wg.Wait()
	close(errCh)

	for err := range errCh {
		t.Error(err)
	}
}

func TestCacherNoLeakWithMultipleWatchers(t *testing.T) {
	backingStorage := &dummyStorage{}
	cacher, _, err := newTestCacher(backingStorage)
	if err != nil {
		t.Fatalf("Couldn't create cacher: %v", err)
	}
	defer cacher.Stop()

	// Wait until cacher is initialized.
	if err := cacher.ready.wait(context.Background()); err != nil {
		t.Fatalf("unexpected error waiting for the cache to be ready")
	}
	pred := storage.Everything
	pred.AllowWatchBookmarks = true

	// run the collision test for 3 seconds to let ~2 buckets expire
	stopCh := make(chan struct{})
	var watchErr error
	time.AfterFunc(3*time.Second, func() { close(stopCh) })

	wg := &sync.WaitGroup{}

	wg.Add(1)
	go func() {
		defer wg.Done()
		for {
			select {
			case <-stopCh:
				return
			default:
				ctx, cancel := context.WithTimeout(context.Background(), 3*time.Second)
				defer cancel()
				w, err := cacher.Watch(ctx, "pods/ns", storage.ListOptions{ResourceVersion: "0", Predicate: pred})
				if err != nil {
					watchErr = fmt.Errorf("Failed to create watch: %v", err)
					return
				}
				w.Stop()
			}
		}
	}()

	wg.Add(1)
	go func() {
		defer wg.Done()
		for {
			select {
			case <-stopCh:
				return
			default:
				cacher.bookmarkWatchers.popExpiredWatchers()
			}
		}
	}()

	// wait for adding/removing watchers to end
	wg.Wait()

	if watchErr != nil {
		t.Fatal(watchErr)
	}

	// wait out the expiration period and pop expired watchers
	time.Sleep(2 * time.Second)
	cacher.bookmarkWatchers.popExpiredWatchers()
	cacher.bookmarkWatchers.lock.Lock()
	defer cacher.bookmarkWatchers.lock.Unlock()
	if len(cacher.bookmarkWatchers.watchersBuckets) != 0 {
		numWatchers := 0
		for bucketID, v := range cacher.bookmarkWatchers.watchersBuckets {
			numWatchers += len(v)
			t.Errorf("there are %v watchers at bucket Id %v with start Id %v", len(v), bucketID, cacher.bookmarkWatchers.startBucketID)
		}
		t.Errorf("unexpected bookmark watchers %v", numWatchers)
	}
}

func TestWatchInitializationSignal(t *testing.T) {
	backingStorage := &dummyStorage{}
	cacher, _, err := newTestCacher(backingStorage)
	if err != nil {
		t.Fatalf("Couldn't create cacher: %v", err)
	}
	defer cacher.Stop()

	ctx, cancel := context.WithTimeout(context.Background(), 5*time.Second)
	defer cancel()
	initSignal := utilflowcontrol.NewInitializationSignal()
	ctx = utilflowcontrol.WithInitializationSignal(ctx, initSignal)

	_, err = cacher.Watch(ctx, "pods/ns", storage.ListOptions{ResourceVersion: "0", Predicate: storage.Everything})
	if err != nil {
		t.Fatalf("Failed to create watch: %v", err)
	}

	initSignal.Wait()
}

func testCacherSendBookmarkEvents(t *testing.T, allowWatchBookmarks, expectedBookmarks bool) {
	backingStorage := &dummyStorage{}
	cacher, _, err := newTestCacher(backingStorage)
	if err != nil {
		t.Fatalf("Couldn't create cacher: %v", err)
	}
	defer cacher.Stop()

	// Wait until cacher is initialized.
	if err := cacher.ready.wait(context.Background()); err != nil {
		t.Fatalf("unexpected error waiting for the cache to be ready")
	}
	pred := storage.Everything
	pred.AllowWatchBookmarks = allowWatchBookmarks

	ctx, cancel := context.WithTimeout(context.Background(), 3*time.Second)
	defer cancel()
	w, err := cacher.Watch(ctx, "pods/ns", storage.ListOptions{ResourceVersion: "0", Predicate: pred})
	if err != nil {
		t.Fatalf("Failed to create watch: %v", err)
	}

	resourceVersion := uint64(1000)
	errc := make(chan error, 1)
	go func() {
		deadline := time.Now().Add(time.Second)
		for i := 0; time.Now().Before(deadline); i++ {
			err := cacher.watchCache.Add(&examplev1.Pod{
				ObjectMeta: metav1.ObjectMeta{
					Name:            fmt.Sprintf("pod-%d", i),
					Namespace:       "ns",
					ResourceVersion: fmt.Sprintf("%v", resourceVersion+uint64(i)),
				}})
			if err != nil {
				errc <- fmt.Errorf("failed to add a pod: %v", err)
				return
			}
			time.Sleep(100 * time.Millisecond)
		}
	}()

	timeoutCh := time.After(2 * time.Second)
	lastObservedRV := uint64(0)
	for {
		select {
		case err := <-errc:
			t.Fatal(err)
			return
		case event, ok := <-w.ResultChan():
			if !ok {
				t.Fatal("Unexpected closed")
			}
			rv, err := cacher.versioner.ObjectResourceVersion(event.Object)
			if err != nil {
				t.Errorf("failed to parse resource version from %#v: %v", event.Object, err)
			}
			if event.Type == watch.Bookmark {
				if !expectedBookmarks {
					t.Fatalf("Unexpected bookmark events received")
				}

				if rv < lastObservedRV {
					t.Errorf("Unexpected bookmark event resource version %v (last %v)", rv, lastObservedRV)
				}
				return
			}
			lastObservedRV = rv
		case <-timeoutCh:
			if expectedBookmarks {
				t.Fatal("Unexpected timeout to receive a bookmark event")
			}
			return
		}
	}
}

func TestCacherSendBookmarkEvents(t *testing.T) {
	testCases := []struct {
		allowWatchBookmarks bool
		expectedBookmarks   bool
	}{
		{
			allowWatchBookmarks: true,
			expectedBookmarks:   true,
		},
		{
			allowWatchBookmarks: false,
			expectedBookmarks:   false,
		},
	}

	for _, tc := range testCases {
		testCacherSendBookmarkEvents(t, tc.allowWatchBookmarks, tc.expectedBookmarks)
	}
}

func TestCacherSendsMultipleWatchBookmarks(t *testing.T) {
	backingStorage := &dummyStorage{}
	cacher, _, err := newTestCacher(backingStorage)
	if err != nil {
		t.Fatalf("Couldn't create cacher: %v", err)
	}
	defer cacher.Stop()
	// Update bookmarkFrequency to speed up test.
	// Note that the frequency lower than 1s doesn't change much due to
	// resolution how frequency we recompute.
	cacher.bookmarkWatchers.bookmarkFrequency = time.Second

	// Wait until cacher is initialized.
	if err := cacher.ready.wait(context.Background()); err != nil {
		t.Fatalf("unexpected error waiting for the cache to be ready")
	}
	pred := storage.Everything
	pred.AllowWatchBookmarks = true

	makePod := func(index int) *examplev1.Pod {
		return &examplev1.Pod{
			ObjectMeta: metav1.ObjectMeta{
				Name:            fmt.Sprintf("pod-%d", index),
				Namespace:       "ns",
				ResourceVersion: fmt.Sprintf("%v", 100+index),
			},
		}
	}

	// Create pod to initialize watch cache.
	if err := cacher.watchCache.Add(makePod(0)); err != nil {
		t.Fatalf("failed to add a pod: %v", err)
	}

	ctx, cancel := context.WithTimeout(context.Background(), 10*time.Second)
	defer cancel()
	w, err := cacher.Watch(ctx, "pods/ns", storage.ListOptions{ResourceVersion: "100", Predicate: pred})
	if err != nil {
		t.Fatalf("Failed to create watch: %v", err)
	}

	// Create one more pod, to ensure that current RV is higher and thus
	// bookmarks will be delievere (events are delivered for RV higher
	// than the max from init events).
	if err := cacher.watchCache.Add(makePod(1)); err != nil {
		t.Fatalf("failed to add a pod: %v", err)
	}

	timeoutCh := time.After(5 * time.Second)
	lastObservedRV := uint64(0)
	// Ensure that a watcher gets two bookmarks.
	for observedBookmarks := 0; observedBookmarks < 2; {
		select {
		case event, ok := <-w.ResultChan():
			if !ok {
				t.Fatal("Unexpected closed")
			}
			rv, err := cacher.versioner.ObjectResourceVersion(event.Object)
			if err != nil {
				t.Errorf("failed to parse resource version from %#v: %v", event.Object, err)
			}
			if event.Type == watch.Bookmark {
				observedBookmarks++
				if rv < lastObservedRV {
					t.Errorf("Unexpected bookmark event resource version %v (last %v)", rv, lastObservedRV)
				}
			}
			lastObservedRV = rv
		case <-timeoutCh:
			t.Fatal("Unexpected timeout to receive bookmark events")
		}
	}
}

func TestDispatchingBookmarkEventsWithConcurrentStop(t *testing.T) {
	backingStorage := &dummyStorage{}
	cacher, _, err := newTestCacher(backingStorage)
	if err != nil {
		t.Fatalf("Couldn't create cacher: %v", err)
	}
	defer cacher.Stop()

	// Wait until cacher is initialized.
	if err := cacher.ready.wait(context.Background()); err != nil {
		t.Fatalf("unexpected error waiting for the cache to be ready")
	}

	// Ensure there is some budget for slowing down processing.
	cacher.dispatchTimeoutBudget.returnUnused(100 * time.Millisecond)

	resourceVersion := uint64(1000)
	err = cacher.watchCache.Add(&examplev1.Pod{
		ObjectMeta: metav1.ObjectMeta{
			Name:            "pod-0",
			Namespace:       "ns",
			ResourceVersion: fmt.Sprintf("%v", resourceVersion),
		}})
	if err != nil {
		t.Fatalf("failed to add a pod: %v", err)
	}

	for i := 0; i < 1000; i++ {
		pred := storage.Everything
		pred.AllowWatchBookmarks = true
		ctx, cancel := context.WithTimeout(context.Background(), time.Second)
		defer cancel()
		w, err := cacher.Watch(ctx, "pods/ns", storage.ListOptions{ResourceVersion: "999", Predicate: pred})
		if err != nil {
			t.Fatalf("Failed to create watch: %v", err)
		}
		bookmark := &watchCacheEvent{
			Type:            watch.Bookmark,
			ResourceVersion: uint64(i),
			Object:          cacher.newFunc(),
		}
		err = cacher.versioner.UpdateObject(bookmark.Object, bookmark.ResourceVersion)
		if err != nil {
			t.Fatalf("failure to update version of object (%d) %#v", bookmark.ResourceVersion, bookmark.Object)
		}

		wg := sync.WaitGroup{}
		wg.Add(2)
		go func() {
			cacher.processEvent(bookmark)
			wg.Done()
		}()

		go func() {
			w.Stop()
			wg.Done()
		}()

		done := make(chan struct{})
		go func() {
			for range w.ResultChan() {
			}
			close(done)
		}()

		select {
		case <-done:
		case <-time.After(time.Second):
			t.Fatal("receive result timeout")
		}
		w.Stop()
		wg.Wait()
	}
}

func TestBookmarksOnResourceVersionUpdates(t *testing.T) {
	backingStorage := &dummyStorage{}
	cacher, _, err := newTestCacher(backingStorage)
	if err != nil {
		t.Fatalf("Couldn't create cacher: %v", err)
	}
	defer cacher.Stop()

	// Ensure that bookmarks are sent more frequently than every 1m.
	cacher.bookmarkWatchers = newTimeBucketWatchers(clock.RealClock{}, 2*time.Second)

	// Wait until cacher is initialized.
	if err := cacher.ready.wait(context.Background()); err != nil {
		t.Fatalf("unexpected error waiting for the cache to be ready")
	}

	makePod := func(i int) *examplev1.Pod {
		return &examplev1.Pod{
			ObjectMeta: metav1.ObjectMeta{
				Name:            fmt.Sprintf("pod-%d", i),
				Namespace:       "ns",
				ResourceVersion: fmt.Sprintf("%d", i),
			},
		}
	}
	if err := cacher.watchCache.Add(makePod(1000)); err != nil {
		t.Errorf("error: %v", err)
	}

	pred := storage.Everything
	pred.AllowWatchBookmarks = true

	w, err := cacher.Watch(context.TODO(), "/pods/ns", storage.ListOptions{
		ResourceVersion: "1000",
		Predicate:       pred,
	})
	if err != nil {
		t.Fatalf("Failed to create watch: %v", err)
	}

	expectedRV := 2000

	var rcErr error

	wg := sync.WaitGroup{}
	wg.Add(1)
	go func() {
		defer wg.Done()
		for {
			event, ok := <-w.ResultChan()
			if !ok {
				rcErr = errors.New("Unexpected closed channel")
				return
			}
			rv, err := cacher.versioner.ObjectResourceVersion(event.Object)
			if err != nil {
				t.Errorf("failed to parse resource version from %#v: %v", event.Object, err)
			}
			if event.Type == watch.Bookmark && rv == uint64(expectedRV) {
				return
			}
		}
	}()

	// Simulate progress notify event.
	cacher.watchCache.UpdateResourceVersion(strconv.Itoa(expectedRV))

	wg.Wait()
	if rcErr != nil {
		t.Fatal(rcErr)
	}
}

type fakeTimeBudget struct{}

func (f *fakeTimeBudget) takeAvailable() time.Duration {
	return 2 * time.Second
}

func (f *fakeTimeBudget) returnUnused(_ time.Duration) {}

func TestStartingResourceVersion(t *testing.T) {
	backingStorage := &dummyStorage{}
	cacher, _, err := newTestCacher(backingStorage)
	if err != nil {
		t.Fatalf("Couldn't create cacher: %v", err)
	}
	defer cacher.Stop()

	// Wait until cacher is initialized.
	if err := cacher.ready.wait(context.Background()); err != nil {
		t.Fatalf("unexpected error waiting for the cache to be ready")
	}

	// Ensure there is some budget for slowing down processing.
	// We use the fakeTimeBudget to prevent this test from flaking under
	// the following conditions:
	// 1) in total we create 11 events that has to be processed by the watcher
	// 2) the size of the channels are set to 10 for the watcher
	// 3) if the test is cpu-starved and the internal goroutine is not picking
	//    up these events from the channel, after consuming the whole time
	//    budget (defaulted to 100ms) on waiting, we will simply close the watch,
	//    which will cause the test failure
	// Using fakeTimeBudget gives us always a budget to wait and have a test
	// pick up something from ResultCh in the meantime.
	//
	// The same can potentially happen in production, but in that case a watch
	// can be resumed by the client. This doesn't work in the case of this test,
	// because we explicitly want to test the behavior that object changes are
	// happening after the watch was initiated.
	cacher.dispatchTimeoutBudget = &fakeTimeBudget{}

	makePod := func(i int) *examplev1.Pod {
		return &examplev1.Pod{
			ObjectMeta: metav1.ObjectMeta{
				Name:            "foo",
				Namespace:       "ns",
				Labels:          map[string]string{"foo": strconv.Itoa(i)},
				ResourceVersion: fmt.Sprintf("%d", i),
			},
		}
	}

	if err := cacher.watchCache.Add(makePod(1000)); err != nil {
		t.Errorf("error: %v", err)
	}
	// Advance RV by 10.
	startVersion := uint64(1010)

	watcher, err := cacher.Watch(context.TODO(), "pods/ns/foo", storage.ListOptions{ResourceVersion: strconv.FormatUint(startVersion, 10), Predicate: storage.Everything})
	if err != nil {
		t.Fatalf("Unexpected error: %v", err)
	}
	defer watcher.Stop()

	for i := 1; i <= 11; i++ {
		if err := cacher.watchCache.Update(makePod(1000 + i)); err != nil {
			t.Errorf("error: %v", err)
		}
	}

	e, ok := <-watcher.ResultChan()
	if !ok {
		t.Errorf("unexpectedly closed watch")
	}
	object := e.Object
	if co, ok := object.(runtime.CacheableObject); ok {
		object = co.GetObject()
	}
	pod := object.(*examplev1.Pod)
	podRV, err := cacher.versioner.ParseResourceVersion(pod.ResourceVersion)
	if err != nil {
		t.Fatalf("unexpected error: %v", err)
	}

	// event should have at least rv + 1, since we're starting the watch at rv
	if podRV <= startVersion {
		t.Errorf("expected event with resourceVersion of at least %d, got %d", startVersion+1, podRV)
	}
}

func TestDispatchEventWillNotBeBlockedByTimedOutWatcher(t *testing.T) {
	backingStorage := &dummyStorage{}
	cacher, _, err := newTestCacher(backingStorage)
	if err != nil {
		t.Fatalf("Couldn't create cacher: %v", err)
	}
	defer cacher.Stop()

	// Wait until cacher is initialized.
	if err := cacher.ready.wait(context.Background()); err != nil {
		t.Fatalf("unexpected error waiting for the cache to be ready")
	}

	// Ensure there is some budget for slowing down processing.
	// We use the fakeTimeBudget to prevent this test from flaking under
	// the following conditions:
	// 1) the watch w1 is blocked, so we were consuming the whole budget once
	//    its buffer was filled in (10 items)
	// 2) the budget is refreshed once per second, so it basically wasn't
	//    happening in the test at all
	// 3) if the test was cpu-starved and we weren't able to consume events
	//    from w2 ResultCh it could have happened that its buffer was also
	//    filling in and given we no longer had timeBudget (consumed in (1))
	//    trying to put next item was simply breaking the watch
	// Using fakeTimeBudget gives us always a budget to wait and have a test
	// pick up something from ResultCh in the meantime.
	cacher.dispatchTimeoutBudget = &fakeTimeBudget{}

	makePod := func(i int) *examplev1.Pod {
		return &examplev1.Pod{
			ObjectMeta: metav1.ObjectMeta{
				Name:            fmt.Sprintf("pod-%d", 1000+i),
				Namespace:       "ns",
				ResourceVersion: fmt.Sprintf("%d", 1000+i),
			},
		}
	}
	if err := cacher.watchCache.Add(makePod(0)); err != nil {
		t.Errorf("error: %v", err)
	}

	totalPods := 50

	// Create watcher that will be blocked.
	w1, err := cacher.Watch(context.TODO(), "pods/ns", storage.ListOptions{ResourceVersion: "999", Predicate: storage.Everything})
	if err != nil {
		t.Fatalf("Failed to create watch: %v", err)
	}
	defer w1.Stop()

	// Create fast watcher and ensure it will get all objects.
	w2, err := cacher.Watch(context.TODO(), "pods/ns", storage.ListOptions{ResourceVersion: "999", Predicate: storage.Everything})
	if err != nil {
		t.Fatalf("Failed to create watch: %v", err)
	}
	defer w2.Stop()

	// Now push a ton of object to cache.
	for i := 1; i < totalPods; i++ {
		cacher.watchCache.Add(makePod(i))
	}

	shouldContinue := true
	eventsCount := 0
	for shouldContinue {
		select {
		case event, ok := <-w2.ResultChan():
			if !ok {
				shouldContinue = false
				break
			}
			if event.Type == watch.Added {
				eventsCount++
				if eventsCount == totalPods {
					shouldContinue = false
				}
			}
		case <-time.After(wait.ForeverTestTimeout):
			shouldContinue = false
			w2.Stop()
		}
	}
	if eventsCount != totalPods {
		t.Errorf("watcher is blocked by slower one (count: %d)", eventsCount)
	}
}

func verifyEvents(t *testing.T, w watch.Interface, events []watch.Event, strictOrder bool) {
	_, _, line, _ := goruntime.Caller(1)
	actualEvents := make([]watch.Event, len(events))
	for idx := range events {
		select {
		case event := <-w.ResultChan():
			actualEvents[idx] = event
		case <-time.After(wait.ForeverTestTimeout):
			t.Logf("(called from line %d)", line)
			t.Errorf("Timed out waiting for an event")
		}
	}
	validateEvents := func(expected, actual watch.Event) (bool, []string) {
		errors := []string{}
		if e, a := expected.Type, actual.Type; e != a {
			errors = append(errors, fmt.Sprintf("Expected: %s, got: %s", e, a))
		}
		actualObject := actual.Object
		if co, ok := actualObject.(runtime.CacheableObject); ok {
			actualObject = co.GetObject()
		}
		if e, a := expected.Object, actualObject; !apiequality.Semantic.DeepEqual(e, a) {
			errors = append(errors, fmt.Sprintf("Expected: %#v, got: %#v", e, a))
		}
		return len(errors) == 0, errors
	}

	if len(events) != len(actualEvents) {
		t.Fatalf("unexpected number of events: %d, expected: %d, acutalEvents: %#v, expectedEvents:%#v", len(actualEvents), len(events), actualEvents, events)
	}

	if strictOrder {
		for idx, expectedEvent := range events {
			valid, errors := validateEvents(expectedEvent, actualEvents[idx])
			if !valid {
				t.Logf("(called from line %d)", line)
				for _, err := range errors {
					t.Errorf(err)
				}
			}
		}
	}
	for _, expectedEvent := range events {
		validated := false
		for _, actualEvent := range actualEvents {
			if validated, _ = validateEvents(expectedEvent, actualEvent); validated {
				break
			}
		}
		if !validated {
			t.Fatalf("Expected: %#v but didn't find", expectedEvent)
		}
	}
}

func verifyNoEvents(t *testing.T, w watch.Interface) {
	select {
	case e := <-w.ResultChan():
		t.Errorf("Unexpected: %#v event received, expected no events", e)
	case <-time.After(time.Second):
		return
	}
}

func TestCachingDeleteEvents(t *testing.T) {
	backingStorage := &dummyStorage{}
	cacher, _, err := newTestCacher(backingStorage)
	if err != nil {
		t.Fatalf("Couldn't create cacher: %v", err)
	}
	defer cacher.Stop()

	// Wait until cacher is initialized.
	if err := cacher.ready.wait(context.Background()); err != nil {
		t.Fatalf("unexpected error waiting for the cache to be ready")
	}

	fooPredicate := storage.SelectionPredicate{
		Label: labels.SelectorFromSet(map[string]string{"foo": "true"}),
		Field: fields.Everything(),
	}
	barPredicate := storage.SelectionPredicate{
		Label: labels.SelectorFromSet(map[string]string{"bar": "true"}),
		Field: fields.Everything(),
	}

	createWatch := func(pred storage.SelectionPredicate) watch.Interface {
		w, err := cacher.Watch(context.TODO(), "pods/ns", storage.ListOptions{ResourceVersion: "999", Predicate: pred})
		if err != nil {
			t.Fatalf("Failed to create watch: %v", err)
		}
		return w
	}

	allEventsWatcher := createWatch(storage.Everything)
	defer allEventsWatcher.Stop()
	fooEventsWatcher := createWatch(fooPredicate)
	defer fooEventsWatcher.Stop()
	barEventsWatcher := createWatch(barPredicate)
	defer barEventsWatcher.Stop()

	makePod := func(labels map[string]string, rv string) *examplev1.Pod {
		return &examplev1.Pod{
			ObjectMeta: metav1.ObjectMeta{
				Name:            "pod",
				Namespace:       "ns",
				Labels:          labels,
				ResourceVersion: rv,
			},
		}
	}
	pod1 := makePod(map[string]string{"foo": "true", "bar": "true"}, "1001")
	pod2 := makePod(map[string]string{"foo": "true"}, "1002")
	pod3 := makePod(map[string]string{}, "1003")
	pod4 := makePod(map[string]string{}, "1004")
	pod1DeletedAt2 := pod1.DeepCopyObject().(*examplev1.Pod)
	pod1DeletedAt2.ResourceVersion = "1002"
	pod2DeletedAt3 := pod2.DeepCopyObject().(*examplev1.Pod)
	pod2DeletedAt3.ResourceVersion = "1003"

	allEvents := []watch.Event{
		{Type: watch.Added, Object: pod1.DeepCopy()},
		{Type: watch.Modified, Object: pod2.DeepCopy()},
		{Type: watch.Modified, Object: pod3.DeepCopy()},
		{Type: watch.Deleted, Object: pod4.DeepCopy()},
	}
	fooEvents := []watch.Event{
		{Type: watch.Added, Object: pod1.DeepCopy()},
		{Type: watch.Modified, Object: pod2.DeepCopy()},
		{Type: watch.Deleted, Object: pod2DeletedAt3.DeepCopy()},
	}
	barEvents := []watch.Event{
		{Type: watch.Added, Object: pod1.DeepCopy()},
		{Type: watch.Deleted, Object: pod1DeletedAt2.DeepCopy()},
	}

	cacher.watchCache.Add(pod1)
	cacher.watchCache.Update(pod2)
	cacher.watchCache.Update(pod3)
	cacher.watchCache.Delete(pod4)

	verifyEvents(t, allEventsWatcher, allEvents, true)
	verifyEvents(t, fooEventsWatcher, fooEvents, true)
	verifyEvents(t, barEventsWatcher, barEvents, true)
}

func testCachingObjects(t *testing.T, watchersCount int) {
	backingStorage := &dummyStorage{}
	cacher, _, err := newTestCacher(backingStorage)
	if err != nil {
		t.Fatalf("Couldn't create cacher: %v", err)
	}
	defer cacher.Stop()

	// Wait until cacher is initialized.
	if err := cacher.ready.wait(context.Background()); err != nil {
		t.Fatalf("unexpected error waiting for the cache to be ready")
	}

	dispatchedEvents := []*watchCacheEvent{}
	cacher.watchCache.eventHandler = func(event *watchCacheEvent) {
		dispatchedEvents = append(dispatchedEvents, event)
		cacher.processEvent(event)
	}

	watchers := make([]watch.Interface, 0, watchersCount)
	for i := 0; i < watchersCount; i++ {
		w, err := cacher.Watch(context.TODO(), "pods/ns", storage.ListOptions{ResourceVersion: "1000", Predicate: storage.Everything})
		if err != nil {
			t.Fatalf("Failed to create watch: %v", err)
		}
		defer w.Stop()
		watchers = append(watchers, w)
	}

	makePod := func(name, rv string) *examplev1.Pod {
		return &examplev1.Pod{
			ObjectMeta: metav1.ObjectMeta{
				Name:            name,
				Namespace:       "ns",
				ResourceVersion: rv,
			},
		}
	}
	pod1 := makePod("pod", "1001")
	pod2 := makePod("pod", "1002")
	pod3 := makePod("pod", "1003")

	cacher.watchCache.Add(pod1)
	cacher.watchCache.Update(pod2)
	cacher.watchCache.Delete(pod3)

	// At this point, we already have dispatchedEvents fully propagated.

	verifyEvents := func(w watch.Interface) {
		var event watch.Event
		for index := range dispatchedEvents {
			select {
			case event = <-w.ResultChan():
			case <-time.After(wait.ForeverTestTimeout):
				t.Fatalf("timeout watiching for the event")
			}

			var object runtime.Object
			if _, ok := event.Object.(runtime.CacheableObject); !ok {
				t.Fatalf("Object in %s event should support caching: %#v", event.Type, event.Object)
			}
			object = event.Object.(runtime.CacheableObject).GetObject()

			if event.Type == watch.Deleted {
				resourceVersion, err := cacher.versioner.ObjectResourceVersion(cacher.watchCache.cache[index].PrevObject)
				if err != nil {
					t.Fatalf("Failed to parse resource version: %v", err)
				}
				updateResourceVersion(object, cacher.versioner, resourceVersion)
			}

			var e runtime.Object
			switch event.Type {
			case watch.Added, watch.Modified:
				e = cacher.watchCache.cache[index].Object
			case watch.Deleted:
				e = cacher.watchCache.cache[index].PrevObject
			default:
				t.Errorf("unexpected watch event: %#v", event)
			}
			if a := object; !reflect.DeepEqual(a, e) {
				t.Errorf("event object messed up for %s: %#v, expected: %#v", event.Type, a, e)
			}
		}
	}

	for i := range watchers {
		verifyEvents(watchers[i])
	}
}

func TestCachingObjects(t *testing.T) {
	t.Run("single watcher", func(t *testing.T) { testCachingObjects(t, 1) })
	t.Run("many watcher", func(t *testing.T) { testCachingObjects(t, 3) })
}

func TestCacheIntervalInvalidationStopsWatch(t *testing.T) {
	backingStorage := &dummyStorage{}
	cacher, _, err := newTestCacher(backingStorage)
	if err != nil {
		t.Fatalf("Couldn't create cacher: %v", err)
	}
	defer cacher.Stop()

	// Wait until cacher is initialized.
	if err := cacher.ready.wait(context.Background()); err != nil {
		t.Fatalf("unexpected error waiting for the cache to be ready")
	}
	// Ensure there is enough budget for slow processing since
	// the entire watch cache is going to be served through the
	// interval and events won't be popped from the cacheWatcher's
	// input channel until much later.
	cacher.dispatchTimeoutBudget.returnUnused(100 * time.Millisecond)

	// We define a custom index validator such that the interval is
	// able to serve the first bufferSize elements successfully, but
	// on trying to fill it's buffer again, the indexValidator simulates
	// an invalidation leading to the watch being closed and the number
	// of events we actually process to be bufferSize, each event of
	// type watch.Added.
	valid := true
	invalidateCacheInterval := func() {
		valid = false
	}
	once := sync.Once{}
	indexValidator := func(index int) bool {
		isValid := valid && (index >= cacher.watchCache.startIndex)
		once.Do(invalidateCacheInterval)
		return isValid
	}
	cacher.watchCache.indexValidator = indexValidator

	makePod := func(i int) *examplev1.Pod {
		return &examplev1.Pod{
			ObjectMeta: metav1.ObjectMeta{
				Name:            fmt.Sprintf("pod-%d", 1000+i),
				Namespace:       "ns",
				ResourceVersion: fmt.Sprintf("%d", 1000+i),
			},
		}
	}

	// 250 is arbitrary, point is to have enough elements such that
	// it generates more than bufferSize number of events allowing
	// us to simulate the invalidation of the cache interval.
	totalPods := 250
	for i := 0; i < totalPods; i++ {
		err := cacher.watchCache.Add(makePod(i))
		if err != nil {
			t.Errorf("error: %v", err)
		}
	}
	ctx, cancel := context.WithCancel(context.Background())
	defer cancel()

	w, err := cacher.Watch(ctx, "pods/ns", storage.ListOptions{
		ResourceVersion: "999",
		Predicate:       storage.Everything,
	})
	if err != nil {
		t.Fatalf("Failed to create watch: %v", err)
	}
	defer w.Stop()

	received := 0
	resChan := w.ResultChan()
	for event := range resChan {
		received++
		t.Logf("event type: %v, events received so far: %d", event.Type, received)
		if event.Type != watch.Added {
			t.Errorf("unexpected event type, expected: %s, got: %s, event: %v", watch.Added, event.Type, event)
		}
	}
	// Since the watch is stopped after the interval is invalidated,
	// we should have processed exactly bufferSize number of elements.
	if received != bufferSize {
		t.Errorf("unexpected number of events received, expected: %d, got: %d", bufferSize+1, received)
	}
}

func TestCacherWatchSemantics(t *testing.T) {
	trueVal, falseVal := true, false
	makePod := func(rv uint64) *example.Pod {
		return &example.Pod{
			ObjectMeta: metav1.ObjectMeta{
				Name:            fmt.Sprintf("pod-%d", rv),
				Namespace:       "ns",
				ResourceVersion: fmt.Sprintf("%d", rv),
				Annotations:     map[string]string{},
			},
		}
	}

	scenarios := []struct {
		name                   string
		allowWatchBookmarks    bool
		sendInitialEvents      *bool
		resourceVersion        string
		storageResourceVersion string

		initialPods                []*example.Pod
		podsAfterEstablishingWatch []*example.Pod

		expectedInitialEventsInStrictOrder   []watch.Event
		expectedInitialEventsInRandomOrder   []watch.Event
		expectedEventsAfterEstablishingWatch []watch.Event
	}{
		{
			name:                               "allowWatchBookmarks=true, sendInitialEvents=true, RV=unset, storageRV=102",
			allowWatchBookmarks:                true,
			sendInitialEvents:                  &trueVal,
			storageResourceVersion:             "102",
			initialPods:                        []*example.Pod{makePod(101)},
			podsAfterEstablishingWatch:         []*example.Pod{makePod(102)},
			expectedInitialEventsInRandomOrder: []watch.Event{{Type: watch.Added, Object: makePod(101)}},
			expectedEventsAfterEstablishingWatch: []watch.Event{
				{Type: watch.Added, Object: makePod(102)},
				{Type: watch.Bookmark, Object: &example.Pod{
					ObjectMeta: metav1.ObjectMeta{
						ResourceVersion: "102",
						Annotations:     map[string]string{"k8s.io/initial-events-end": "true"},
					},
				}},
			},
		},
		{
			name:                   "allowWatchBookmarks=true, sendInitialEvents=true, RV=0, storageRV=105",
			allowWatchBookmarks:    true,
			sendInitialEvents:      &trueVal,
			resourceVersion:        "0",
			storageResourceVersion: "105",
			initialPods:            []*example.Pod{makePod(101), makePod(102)},
			expectedInitialEventsInRandomOrder: []watch.Event{
				{Type: watch.Added, Object: makePod(101)},
				{Type: watch.Added, Object: makePod(102)},
			},
			expectedInitialEventsInStrictOrder: []watch.Event{
				{Type: watch.Bookmark, Object: &example.Pod{
					ObjectMeta: metav1.ObjectMeta{
						ResourceVersion: "102",
						Annotations:     map[string]string{"k8s.io/initial-events-end": "true"},
					},
				}},
			},
		},
		{
			name:                               "allowWatchBookmarks=true, sendInitialEvents=true, RV=101, storageRV=105",
			allowWatchBookmarks:                true,
			sendInitialEvents:                  &trueVal,
			resourceVersion:                    "101",
			storageResourceVersion:             "105",
			initialPods:                        []*example.Pod{makePod(101), makePod(102)},
			expectedInitialEventsInRandomOrder: []watch.Event{{Type: watch.Added, Object: makePod(101)}, {Type: watch.Added, Object: makePod(102)}},
			expectedInitialEventsInStrictOrder: []watch.Event{
				{Type: watch.Bookmark, Object: &example.Pod{
					ObjectMeta: metav1.ObjectMeta{
						ResourceVersion: "102",
						Annotations:     map[string]string{"k8s.io/initial-events-end": "true"},
					},
				}},
			},
		},
		{
			name:                                 "allowWatchBookmarks=false, sendInitialEvents=true, RV=unset, storageRV=102",
			sendInitialEvents:                    &trueVal,
			storageResourceVersion:               "102",
			initialPods:                          []*example.Pod{makePod(101)},
			expectedInitialEventsInRandomOrder:   []watch.Event{{Type: watch.Added, Object: makePod(101)}},
			podsAfterEstablishingWatch:           []*example.Pod{makePod(102)},
			expectedEventsAfterEstablishingWatch: []watch.Event{{Type: watch.Added, Object: makePod(102)}},
		},
		{
			// note we set storage's RV to some future value, mustn't be used by this scenario
			name:                               "allowWatchBookmarks=false, sendInitialEvents=true, RV=0, storageRV=105",
			sendInitialEvents:                  &trueVal,
			resourceVersion:                    "0",
			storageResourceVersion:             "105",
			initialPods:                        []*example.Pod{makePod(101), makePod(102)},
			expectedInitialEventsInRandomOrder: []watch.Event{{Type: watch.Added, Object: makePod(101)}, {Type: watch.Added, Object: makePod(102)}},
		},
		{
			// note we set storage's RV to some future value, mustn't be used by this scenario
			name:                   "allowWatchBookmarks=false, sendInitialEvents=true, RV=101, storageRV=105",
			sendInitialEvents:      &trueVal,
			resourceVersion:        "101",
			storageResourceVersion: "105",
			initialPods:            []*example.Pod{makePod(101), makePod(102)},
			// make sure we only get initial events that are > initial RV (101)
			expectedInitialEventsInRandomOrder: []watch.Event{{Type: watch.Added, Object: makePod(101)}, {Type: watch.Added, Object: makePod(102)}},
		},
		{
			name:                                 "sendInitialEvents=false, RV=unset, storageRV=103",
			sendInitialEvents:                    &falseVal,
			storageResourceVersion:               "103",
			initialPods:                          []*example.Pod{makePod(101), makePod(102)},
			podsAfterEstablishingWatch:           []*example.Pod{makePod(104)},
			expectedEventsAfterEstablishingWatch: []watch.Event{{Type: watch.Added, Object: makePod(104)}},
		},
		{
			// note we set storage's RV to some future value, mustn't be used by this scenario
			name:                                 "sendInitialEvents=false, RV=0, storageRV=105",
			sendInitialEvents:                    &falseVal,
			resourceVersion:                      "0",
			storageResourceVersion:               "105",
			initialPods:                          []*example.Pod{makePod(101), makePod(102)},
			podsAfterEstablishingWatch:           []*example.Pod{makePod(103)},
			expectedEventsAfterEstablishingWatch: []watch.Event{{Type: watch.Added, Object: makePod(103)}},
		},
		{
			// note we set storage's RV to some future value, mustn't be used by this scenario
			name:                               "legacy, RV=0, storageRV=105",
			resourceVersion:                    "0",
			storageResourceVersion:             "105",
			initialPods:                        []*example.Pod{makePod(101), makePod(102)},
			expectedInitialEventsInRandomOrder: []watch.Event{{Type: watch.Added, Object: makePod(101)}, {Type: watch.Added, Object: makePod(102)}},
		},
		{
			// note we set storage's RV to some future value, mustn't be used by this scenario
			name:                   "legacy, RV=unset, storageRV=105",
			storageResourceVersion: "105",
			initialPods:            []*example.Pod{makePod(101), makePod(102)},
			// no events because the watch is delegated to the underlying storage
		},
	}
	for _, scenario := range scenarios {
		t.Run(scenario.name, func(t *testing.T) {
			// set up env
			defer featuregatetesting.SetFeatureGateDuringTest(t, utilfeature.DefaultFeatureGate, features.WatchList, true)()
			storageListMetaResourceVersion := ""
			backingStorage := &dummyStorage{getListFn: func(_ context.Context, _ string, _ storage.ListOptions, listObj runtime.Object) error {
				podList := listObj.(*example.PodList)
				podList.ListMeta = metav1.ListMeta{ResourceVersion: storageListMetaResourceVersion}
				return nil
			}}

			cacher, _, err := newTestCacher(backingStorage)
			if err != nil {
				t.Fatalf("falied to create cacher: %v", err)
			}
			defer cacher.Stop()
			if err := cacher.ready.wait(context.TODO()); err != nil {
				t.Fatalf("unexpected error waiting for the cache to be ready")
			}

			// now, run a scenario
			// but first let's add some initial data
			for _, obj := range scenario.initialPods {
				err = cacher.watchCache.Add(obj)
				require.NoError(t, err, "failed to add a pod: %v")
			}
			// read request params
			opts := storage.ListOptions{Predicate: storage.Everything}
			opts.SendInitialEvents = scenario.sendInitialEvents
			opts.Predicate.AllowWatchBookmarks = scenario.allowWatchBookmarks
			if len(scenario.resourceVersion) > 0 {
				opts.ResourceVersion = scenario.resourceVersion
			}
			// before starting a new watch set a storage RV to some future value
			storageListMetaResourceVersion = scenario.storageResourceVersion

			w, err := cacher.Watch(context.Background(), "pods/ns", opts)
			require.NoError(t, err, "failed to create watch: %v")
			defer w.Stop()

			// make sure we only get initial events
			verifyEvents(t, w, scenario.expectedInitialEventsInRandomOrder, false)
			verifyEvents(t, w, scenario.expectedInitialEventsInStrictOrder, true)
			verifyNoEvents(t, w)
			// add a pod that is greater than the storage's RV when the watch was started
			for _, obj := range scenario.podsAfterEstablishingWatch {
				err = cacher.watchCache.Add(obj)
				require.NoError(t, err, "failed to add a pod: %v")
			}
			verifyEvents(t, w, scenario.expectedEventsAfterEstablishingWatch, true)
			verifyNoEvents(t, w)
		})
	}
}

func TestGetCurrentResourceVersionFromStorage(t *testing.T) {
	// test data
	newEtcdTestStorage := func(t *testing.T, prefix string) (*etcd3testing.EtcdTestServer, storage.Interface) {
		server, _ := etcd3testing.NewUnsecuredEtcd3TestClientServer(t)
		storage := etcd3.New(server.V3Client, apitesting.TestCodec(codecs, examplev1.SchemeGroupVersion, example2v1.SchemeGroupVersion), func() runtime.Object { return &example.Pod{} }, prefix, schema.GroupResource{Resource: "pods"}, identity.NewEncryptCheckTransformer(), true, etcd3.NewDefaultLeaseManagerConfig())
		return server, storage
	}
	server, etcdStorage := newEtcdTestStorage(t, "")
	defer server.Terminate(t)
	podCacher, versioner, err := newTestCacher(etcdStorage)
	if err != nil {
		t.Fatalf("Couldn't create podCacher: %v", err)
	}
	defer podCacher.Stop()

	makePod := func(name string) *example.Pod {
		return &example.Pod{
			ObjectMeta: metav1.ObjectMeta{Namespace: "ns", Name: name},
		}
	}
	createPod := func(obj *example.Pod) *example.Pod {
		key := "pods/" + obj.Namespace + "/" + obj.Name
		out := &example.Pod{}
		err := etcdStorage.Create(context.TODO(), key, obj, out, 0)
		require.NoError(t, err)
		return out
	}
	getPod := func(name, ns string) *example.Pod {
		key := "pods/" + ns + "/" + name
		out := &example.Pod{}
		err := etcdStorage.Get(context.TODO(), key, storage.GetOptions{}, out)
		require.NoError(t, err)
		return out
	}
	makeReplicaSet := func(name string) *example2v1.ReplicaSet {
		return &example2v1.ReplicaSet{
			ObjectMeta: metav1.ObjectMeta{Namespace: "ns", Name: name},
		}
	}
	createReplicaSet := func(obj *example2v1.ReplicaSet) *example2v1.ReplicaSet {
		key := "replicasets/" + obj.Namespace + "/" + obj.Name
		out := &example2v1.ReplicaSet{}
		err := etcdStorage.Create(context.TODO(), key, obj, out, 0)
		require.NoError(t, err)
		return out
	}

	// create a pod and make sure its RV is equal to the one maintained by etcd
	pod := createPod(makePod("pod-1"))
	currentStorageRV, err := podCacher.getCurrentResourceVersionFromStorage(context.TODO())
	require.NoError(t, err)
	podRV, err := versioner.ParseResourceVersion(pod.ResourceVersion)
	require.NoError(t, err)
	require.Equal(t, currentStorageRV, podRV, "expected the global etcd RV to be equal to pod's RV")

	// now create a replicaset (new resource) and make sure the target function returns global etcd RV
	rs := createReplicaSet(makeReplicaSet("replicaset-1"))
	currentStorageRV, err = podCacher.getCurrentResourceVersionFromStorage(context.TODO())
	require.NoError(t, err)
	rsRV, err := versioner.ParseResourceVersion(rs.ResourceVersion)
	require.NoError(t, err)
	require.Equal(t, currentStorageRV, rsRV, "expected the global etcd RV to be equal to replicaset's RV")

	// ensure that the pod's RV hasn't been changed
	currentPod := getPod(pod.Name, pod.Namespace)
	currentPodRV, err := versioner.ParseResourceVersion(currentPod.ResourceVersion)
	require.NoError(t, err)
	require.Equal(t, currentPodRV, podRV, "didn't expect to see the pod's RV changed")
}

func TestWaitUntilWatchCacheFreshAndForceAllEvents(t *testing.T) {
	defer featuregatetesting.SetFeatureGateDuringTest(t, utilfeature.DefaultFeatureGate, features.WatchList, true)()
	backingStorage := &dummyStorage{}
	cacher, _, err := newTestCacher(backingStorage)
	if err != nil {
		t.Fatalf("Couldn't create cacher: %v", err)
	}
	defer cacher.Stop()

	opts := storage.ListOptions{
		Predicate:         storage.Everything,
		SendInitialEvents: pointer.Bool(true),
		ResourceVersion:   "105",
	}
	opts.Predicate.AllowWatchBookmarks = true

	w, err := cacher.Watch(context.Background(), "pods/ns", opts)
	require.NoError(t, err, "failed to create watch: %v")
	defer w.Stop()
	verifyEvents(t, w, []watch.Event{
		{
			Type: watch.Error,
			Object: &metav1.Status{
				Status:  metav1.StatusFailure,
				Message: storage.NewTooLargeResourceVersionError(105, 100, resourceVersionTooHighRetrySeconds).Error(),
				Details: storage.NewTooLargeResourceVersionError(105, 100, resourceVersionTooHighRetrySeconds).(*apierrors.StatusError).Status().Details,
				Reason:  metav1.StatusReasonTimeout,
				Code:    504,
			},
		},
	}, true)

	go func() {
		cacher.watchCache.Add(makeTestPodDetails("pod1", 105, "node1", map[string]string{"label": "value1"}))
	}()
<<<<<<< HEAD
	forceAllEvents, err = cacher.waitUntilWatchCacheFreshAndForceAllEvents(context.TODO(), 105, storage.ListOptions{SendInitialEvents: pointer.Bool(true)})
	require.NoError(t, err)
	require.True(t, forceAllEvents, "the target method should instruct the caller to ask for all events in the cache (full state)")
}

type fakeStorage struct {
	pods []example.Pod
	storage.Interface
}

func newObjectStorage(fakePods []example.Pod) *fakeStorage {
	return &fakeStorage{
		pods: fakePods,
	}
}

func (m fakeStorage) GetList(ctx context.Context, key string, opts storage.ListOptions, listObj runtime.Object) error {
	podList := listObj.(*example.PodList)
	podList.ListMeta = metav1.ListMeta{ResourceVersion: "12345"}
	podList.Items = m.pods
	return nil
}
func (m fakeStorage) Watch(_ context.Context, _ string, _ storage.ListOptions) (watch.Interface, error) {
	return newDummyWatch(), nil
}

func BenchmarkCacher_GetList(b *testing.B) {
	testCases := []struct {
		totalObjectNum  int
		expectObjectNum int
	}{
		{
			totalObjectNum:  5000,
			expectObjectNum: 50,
		},
		{
			totalObjectNum:  5000,
			expectObjectNum: 500,
		},
		{
			totalObjectNum:  5000,
			expectObjectNum: 1000,
		},
		{
			totalObjectNum:  5000,
			expectObjectNum: 2500,
		},
		{
			totalObjectNum:  5000,
			expectObjectNum: 5000,
		},
	}
	for _, tc := range testCases {
		b.Run(
			fmt.Sprintf("totalObjectNum=%d, expectObjectNum=%d", tc.totalObjectNum, tc.expectObjectNum),
			func(b *testing.B) {
				// create sample pods
				fakePods := make([]example.Pod, tc.totalObjectNum, tc.totalObjectNum)
				for i := range fakePods {
					fakePods[i].Namespace = "default"
					fakePods[i].Name = fmt.Sprintf("pod-%d", i)
					fakePods[i].ResourceVersion = strconv.Itoa(i)
					if i%(tc.totalObjectNum/tc.expectObjectNum) == 0 {
						fakePods[i].Spec.NodeName = "node-0"
					}
					data := make([]byte, 1024*2, 1024*2) // 2k labels
					rand.Read(data)
					fakePods[i].Spec.NodeSelector = map[string]string{
						"key": string(data),
					}
				}

				// build test cacher
				cacher, _, err := newTestCacher(newObjectStorage(fakePods))
				if err != nil {
					b.Fatalf("new cacher: %v", err)
				}
				defer cacher.Stop()

				// prepare result and pred
				parsedField, err := fields.ParseSelector("spec.nodeName=node-0")
				if err != nil {
					b.Fatalf("parse selector: %v", err)
				}
				pred := storage.SelectionPredicate{
					Label: labels.Everything(),
					Field: parsedField,
				}

				// now we start benchmarking
				b.ResetTimer()
				for i := 0; i < b.N; i++ {
					result := &example.PodList{}
					err = cacher.GetList(context.TODO(), "pods", storage.ListOptions{
						Predicate:       pred,
						Recursive:       true,
						ResourceVersion: "12345",
					}, result)
					if err != nil {
						b.Fatalf("GetList cache: %v", err)
					}
					if len(result.Items) != tc.expectObjectNum {
						b.Fatalf("expect %d but got %d", tc.expectObjectNum, len(result.Items))
					}
				}
			})
	}
=======
	w, err = cacher.Watch(context.Background(), "pods/ns", opts)
	require.NoError(t, err, "failed to create watch: %v")
	defer w.Stop()
	verifyEvents(t, w, []watch.Event{
		{
			Type:   watch.Added,
			Object: makeTestPodDetails("pod1", 105, "node1", map[string]string{"label": "value1"}),
		},
	}, true)
>>>>>>> 476e407f
}<|MERGE_RESOLUTION|>--- conflicted
+++ resolved
@@ -1857,10 +1857,15 @@
 	go func() {
 		cacher.watchCache.Add(makeTestPodDetails("pod1", 105, "node1", map[string]string{"label": "value1"}))
 	}()
-<<<<<<< HEAD
-	forceAllEvents, err = cacher.waitUntilWatchCacheFreshAndForceAllEvents(context.TODO(), 105, storage.ListOptions{SendInitialEvents: pointer.Bool(true)})
-	require.NoError(t, err)
-	require.True(t, forceAllEvents, "the target method should instruct the caller to ask for all events in the cache (full state)")
+	w, err = cacher.Watch(context.Background(), "pods/ns", opts)
+	require.NoError(t, err, "failed to create watch: %v")
+	defer w.Stop()
+	verifyEvents(t, w, []watch.Event{
+		{
+			Type:   watch.Added,
+			Object: makeTestPodDetails("pod1", 105, "node1", map[string]string{"label": "value1"}),
+		},
+	}, true)
 }
 
 type fakeStorage struct {
@@ -1965,15 +1970,4 @@
 				}
 			})
 	}
-=======
-	w, err = cacher.Watch(context.Background(), "pods/ns", opts)
-	require.NoError(t, err, "failed to create watch: %v")
-	defer w.Stop()
-	verifyEvents(t, w, []watch.Event{
-		{
-			Type:   watch.Added,
-			Object: makeTestPodDetails("pod1", 105, "node1", map[string]string{"label": "value1"}),
-		},
-	}, true)
->>>>>>> 476e407f
 }