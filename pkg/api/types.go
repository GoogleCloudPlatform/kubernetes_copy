/*
Copyright 2014 The Kubernetes Authors All rights reserved.

Licensed under the Apache License, Version 2.0 (the "License");
you may not use this file except in compliance with the License.
You may obtain a copy of the License at

    http://www.apache.org/licenses/LICENSE-2.0

Unless required by applicable law or agreed to in writing, software
distributed under the License is distributed on an "AS IS" BASIS,
WITHOUT WARRANTIES OR CONDITIONS OF ANY KIND, either express or implied.
See the License for the specific language governing permissions and
limitations under the License.
*/

package api

import (
	"github.com/GoogleCloudPlatform/kubernetes/pkg/api/resource"
	"github.com/GoogleCloudPlatform/kubernetes/pkg/fields"
	"github.com/GoogleCloudPlatform/kubernetes/pkg/labels"
	"github.com/GoogleCloudPlatform/kubernetes/pkg/runtime"
	"github.com/GoogleCloudPlatform/kubernetes/pkg/types"
	"github.com/GoogleCloudPlatform/kubernetes/pkg/util"
)

// Common string formats
// ---------------------
// Many fields in this API have formatting requirements.  The commonly used
// formats are defined here.
//
// C_IDENTIFIER:  This is a string that conforms to the definition of an "identifier"
//     in the C language.  This is captured by the following regex:
//         [A-Za-z_][A-Za-z0-9_]*
//     This defines the format, but not the length restriction, which should be
//     specified at the definition of any field of this type.
//
// DNS_LABEL:  This is a string, no more than 63 characters long, that conforms
//     to the definition of a "label" in RFCs 1035 and 1123.  This is captured
//     by the following regex:
//         [a-z0-9]([-a-z0-9]*[a-z0-9])?
//
// DNS_SUBDOMAIN:  This is a string, no more than 253 characters long, that conforms
//      to the definition of a "subdomain" in RFCs 1035 and 1123.  This is captured
//      by the following regex:
//         [a-z0-9]([-a-z0-9]*[a-z0-9])?(\.[a-z0-9]([-a-z0-9]*[a-z0-9])?)*
//     or more simply:
//         DNS_LABEL(\.DNS_LABEL)*

// TypeMeta describes an individual object in an API response or request
// with strings representing the type of the object and its API schema version.
// Structures that are versioned or persisted should inline TypeMeta.
type TypeMeta struct {
	// Kind is a string value representing the REST resource this object represents.
	// Servers may infer this from the endpoint the client submits requests to.
	Kind string `json:"kind,omitempty"`

	// APIVersion defines the versioned schema of this representation of an object.
	// Servers should convert recognized schemas to the latest internal value, and
	// may reject unrecognized values.
	APIVersion string `json:"apiVersion,omitempty"`
}

// ListMeta describes metadata that synthetic resources must have, including lists and
// various status objects. A resource may have only one of {ObjectMeta, ListMeta}.
type ListMeta struct {
	// SelfLink is a URL representing this object.
	SelfLink string `json:"selfLink,omitempty"`

	// An opaque value that represents the version of this response for use with optimistic
	// concurrency and change monitoring endpoints.  Clients must treat these values as opaque
	// and values may only be valid for a particular resource or set of resources. Only servers
	// will generate resource versions.
	ResourceVersion string `json:"resourceVersion,omitempty"`
}

// ObjectMeta is metadata that all persisted resources must have, which includes all objects
// users must create.
type ObjectMeta struct {
	// Name is unique within a namespace.  Name is required when creating resources, although
	// some resources may allow a client to request the generation of an appropriate name
	// automatically. Name is primarily intended for creation idempotence and configuration
	// definition.
	Name string `json:"name,omitempty"`

	// GenerateName indicates that the name should be made unique by the server prior to persisting
	// it. A non-empty value for the field indicates the name will be made unique (and the name
	// returned to the client will be different than the name passed). The value of this field will
	// be combined with a unique suffix on the server if the Name field has not been provided.
	// The provided value must be valid within the rules for Name, and may be truncated by the length
	// of the suffix required to make the value unique on the server.
	//
	// If this field is specified, and Name is not present, the server will NOT return a 409 if the
	// generated name exists - instead, it will either return 201 Created or 500 with Reason
	// ServerTimeout indicating a unique name could not be found in the time allotted, and the client
	// should retry (optionally after the time indicated in the Retry-After header).
	GenerateName string `json:"generateName,omitempty"`

	// Namespace defines the space within which name must be unique. An empty namespace is
	// equivalent to the "default" namespace, but "default" is the canonical representation.
	// Not all objects are required to be scoped to a namespace - the value of this field for
	// those objects will be empty.
	Namespace string `json:"namespace,omitempty"`

	// SelfLink is a URL representing this object.
	SelfLink string `json:"selfLink,omitempty"`

	// UID is the unique in time and space value for this object. It is typically generated by
	// the server on successful creation of a resource and is not allowed to change on PUT
	// operations.
	UID types.UID `json:"uid,omitempty"`

	// An opaque value that represents the version of this resource. May be used for optimistic
	// concurrency, change detection, and the watch operation on a resource or set of resources.
	// Clients must treat these values as opaque and values may only be valid for a particular
	// resource or set of resources. Only servers will generate resource versions.
	ResourceVersion string `json:"resourceVersion,omitempty"`

	// CreationTimestamp is a timestamp representing the server time when this object was
	// created. It is not guaranteed to be set in happens-before order across separate operations.
	// Clients may not set this value. It is represented in RFC3339 form and is in UTC.
	CreationTimestamp util.Time `json:"creationTimestamp,omitempty"`

	// DeletionTimestamp is the time after which this resource will be deleted. This
	// field is set by the server when a graceful deletion is requested by the user, and is not
	// directly settable by a client. The resource will be deleted (no longer visible from
	// resource lists, and not reachable by name) after the time in this field. Once set, this
	// value may not be unset or be set further into the future, although it may be shortened
	// or the resource may be deleted prior to this time. For example, a user may request that
	// a pod is deleted in 30 seconds. The Kubelet will react by sending a graceful termination
	// signal to the containers in the pod. Once the resource is deleted in the API, the Kubelet
	// will send a hard termination signal to the container.
	DeletionTimestamp *util.Time `json:"deletionTimestamp,omitempty"`

	// Labels are key value pairs that may be used to scope and select individual resources.
	// Label keys are of the form:
	//     label-key ::= prefixed-name | name
	//     prefixed-name ::= prefix '/' name
	//     prefix ::= DNS_SUBDOMAIN
	//     name ::= DNS_LABEL
	// The prefix is optional.  If the prefix is not specified, the key is assumed to be private
	// to the user.  Other system components that wish to use labels must specify a prefix.  The
	// "kubernetes.io/" prefix is reserved for use by kubernetes components.
	// TODO: replace map[string]string with labels.LabelSet type
	Labels map[string]string `json:"labels,omitempty"`

	// Annotations are unstructured key value data stored with a resource that may be set by
	// external tooling. They are not queryable and should be preserved when modifying
	// objects.  Annotation keys have the same formatting restrictions as Label keys. See the
	// comments on Labels for details.
	Annotations map[string]string `json:"annotations,omitempty"`
}

const (
	// NamespaceDefault means the object is in the default namespace which is applied when not specified by clients
	NamespaceDefault string = "default"
	// NamespaceAll is the default argument to specify on a context when you want to list or filter resources across all namespaces
	NamespaceAll string = ""
	// NamespaceNone is the argument for a context when there is no namespace.
	NamespaceNone string = ""
	// TerminationMessagePathDefault means the default path to capture the application termination message running in a container
	TerminationMessagePathDefault string = "/dev/termination-log"
)

// Volume represents a named volume in a pod that may be accessed by any containers in the pod.
type Volume struct {
	// Required: This must be a DNS_LABEL.  Each volume in a pod must have
	// a unique name.
	Name string `json:"name"`
	// The VolumeSource represents the location and type of a volume to mount.
	// This is optional for now. If not specified, the Volume is implied to be an EmptyDir.
	// This implied behavior is deprecated and will be removed in a future version.
	VolumeSource `json:",inline,omitempty"`
}

// VolumeSource represents the source location of a volume to mount.
// Only one of its members may be specified.
type VolumeSource struct {
	// HostPath represents file or directory on the host machine that is
	// directly exposed to the container. This is generally used for system
	// agents or other privileged things that are allowed to see the host
	// machine. Most containers will NOT need this.
	// TODO(jonesdl) We need to restrict who can use host directory mounts and who can/can not
	// mount host directories as read/write.
	HostPath *HostPathVolumeSource `json:"hostPath"`
	// EmptyDir represents a temporary directory that shares a pod's lifetime.
	EmptyDir *EmptyDirVolumeSource `json:"emptyDir"`
	// GCEPersistentDisk represents a GCE Disk resource that is attached to a
	// kubelet's host machine and then exposed to the pod.
	GCEPersistentDisk *GCEPersistentDiskVolumeSource `json:"gcePersistentDisk"`
	// AWSElasticBlockStore represents an AWS EBS disk that is attached to a
	// kubelet's host machine and then exposed to the pod.
	AWSElasticBlockStore *AWSElasticBlockStoreVolumeSource `json:"awsElasticBlockStore"`
	// GitRepo represents a git repository at a particular revision.
	GitRepo *GitRepoVolumeSource `json:"gitRepo"`
	// Secret represents a secret that should populate this volume.
	Secret *SecretVolumeSource `json:"secret"`
	// NFS represents an NFS mount on the host that shares a pod's lifetime
	NFS *NFSVolumeSource `json:"nfs"`
	// ISCSIVolumeSource represents an ISCSI Disk resource that is attached to a
	// kubelet's host machine and then exposed to the pod.
	ISCSI *ISCSIVolumeSource `json:"iscsi"`
	// Glusterfs represents a Glusterfs mount on the host that shares a pod's lifetime
	Glusterfs *GlusterfsVolumeSource `json:"glusterfs"`
	// PersistentVolumeClaimVolumeSource represents a reference to a PersistentVolumeClaim in the same namespace
	PersistentVolumeClaimVolumeSource *PersistentVolumeClaimVolumeSource `json:"persistentVolumeClaim,omitempty"`
}

// Similar to VolumeSource but meant for the administrator who creates PVs.
// Exactly one of its members must be set.
type PersistentVolumeSource struct {
	// GCEPersistentDisk represents a GCE Disk resource that is attached to a
	// kubelet's host machine and then exposed to the pod.
	GCEPersistentDisk *GCEPersistentDiskVolumeSource `json:"gcePersistentDisk"`
	// AWSElasticBlockStore represents an AWS EBS disk that is attached to a
	// kubelet's host machine and then exposed to the pod.
	AWSElasticBlockStore *AWSElasticBlockStoreVolumeSource `json:"awsElasticBlockStore"`
	// HostPath represents a directory on the host.
	// This is useful for development and testing only.
	// on-host storage is not supported in any way
	HostPath *HostPathVolumeSource `json:"hostPath"`
	// Glusterfs represents a Glusterfs volume that is attached to a host and exposed to the pod
	Glusterfs *GlusterfsVolumeSource `json:"glusterfs"`
	// NFS represents an NFS mount on the host that shares a pod's lifetime
	NFS *NFSVolumeSource `json:"nfs"`
}

type PersistentVolumeClaimVolumeSource struct {
	// ClaimName is the name of a PersistentVolumeClaim in the same namespace as the pod using this volume
	ClaimName string `json:"claimName,omitempty" description:"the name of the claim in the same namespace to be mounted as a volume"`
	// Optional: Defaults to false (read/write).  ReadOnly here
	// will force the ReadOnly setting in VolumeMounts
	ReadOnly bool `json:"readOnly,omitempty"`
}

type PersistentVolume struct {
	TypeMeta   `json:",inline"`
	ObjectMeta `json:"metadata,omitempty"`

	//Spec defines a persistent volume owned by the cluster
	Spec PersistentVolumeSpec `json:"spec,omitempty"`

	// Status represents the current information about persistent volume.
	Status PersistentVolumeStatus `json:"status,omitempty"`
}

type PersistentVolumeSpec struct {
	// Resources represents the actual resources of the volume
	Capacity ResourceList `json:"capacity"`
	// Source represents the location and type of a volume to mount.
	PersistentVolumeSource `json:",inline"`
	// AccessModes contains all ways the volume can be mounted
	AccessModes []PersistentVolumeAccessMode `json:"accessModes,omitempty"`
	// ClaimRef is part of a bi-directional binding between PersistentVolume and PersistentVolumeClaim.
	// ClaimRef is expected to be non-nil when bound.
	// claim.VolumeName is the authoritative bind between PV and PVC.
	ClaimRef *ObjectReference `json:"claimRef,omitempty"`
}

type PersistentVolumeStatus struct {
	// Phase indicates if a volume is available, bound to a claim, or released by a claim
	Phase PersistentVolumePhase `json:"phase,omitempty"`
}

type PersistentVolumeList struct {
	TypeMeta `json:",inline"`
	ListMeta `json:"metadata,omitempty"`
	Items    []PersistentVolume `json:"items,omitempty"`
}

// PersistentVolumeClaim is a user's request for and claim to a persistent volume
type PersistentVolumeClaim struct {
	TypeMeta   `json:",inline"`
	ObjectMeta `json:"metadata,omitempty"`

	// Spec defines the volume requested by a pod author
	Spec PersistentVolumeClaimSpec `json:"spec,omitempty"`

	// Status represents the current information about a claim
	Status PersistentVolumeClaimStatus `json:"status,omitempty"`
}

type PersistentVolumeClaimList struct {
	TypeMeta `json:",inline"`
	ListMeta `json:"metadata,omitempty"`
	Items    []PersistentVolumeClaim `json:"items,omitempty"`
}

// PersistentVolumeClaimSpec describes the common attributes of storage devices
// and allows a Source for provider-specific attributes
type PersistentVolumeClaimSpec struct {
	// Contains the types of access modes required
	AccessModes []PersistentVolumeAccessMode `json:"accessModes,omitempty"`
	// Resources represents the minimum resources required
	Resources ResourceRequirements `json:"resources,omitempty"`
	// VolumeName is the binding reference to the PersistentVolume backing this claim
	VolumeName string `json:"volumeName,omitempty"`
}

type PersistentVolumeClaimStatus struct {
	// Phase represents the current phase of PersistentVolumeClaim
	Phase PersistentVolumeClaimPhase `json:"phase,omitempty"`
	// AccessModes contains all ways the volume backing the PVC can be mounted
	AccessModes []PersistentVolumeAccessMode `json:"accessModes,omitempty"`
	// Represents the actual resources of the underlying volume
	Capacity ResourceList `json:"capacity,omitempty"`
}

type PersistentVolumeAccessMode string

const (
	// can be mounted read/write mode to exactly 1 host
	ReadWriteOnce PersistentVolumeAccessMode = "ReadWriteOnce"
	// can be mounted in read-only mode to many hosts
	ReadOnlyMany PersistentVolumeAccessMode = "ReadOnlyMany"
	// can be mounted in read/write mode to many hosts
	ReadWriteMany PersistentVolumeAccessMode = "ReadWriteMany"
)

type PersistentVolumePhase string

const (
	// used for PersistentVolumes that are not available
	VolumePending PersistentVolumePhase = "Pending"
	// used for PersistentVolumes that are not yet bound
	VolumeAvailable PersistentVolumePhase = "Available"
	// used for PersistentVolumes that are bound
	VolumeBound PersistentVolumePhase = "Bound"
	// used for PersistentVolumes where the bound PersistentVolumeClaim was deleted
	// released volumes must be recycled before becoming available again
	VolumeReleased PersistentVolumePhase = "Released"
)

type PersistentVolumeClaimPhase string

const (
	// used for PersistentVolumeClaims that are not yet bound
	ClaimPending PersistentVolumeClaimPhase = "Pending"
	// used for PersistentVolumeClaims that are bound
	ClaimBound PersistentVolumeClaimPhase = "Bound"
)

// HostPathVolumeSource represents a host directory mapped into a pod.
type HostPathVolumeSource struct {
	Path string `json:"path"`
}

// EmptyDirVolumeSource represents an empty directory for a pod.
type EmptyDirVolumeSource struct {
	// TODO: Longer term we want to represent the selection of underlying
	// media more like a scheduling problem - user says what traits they
	// need, we give them a backing store that satisifies that.  For now
	// this will cover the most common needs.
	// Optional: what type of storage medium should back this directory.
	// The default is "" which means to use the node's default medium.
	Medium StorageMedium `json:"medium"`
}

// StorageMedium defines ways that storage can be allocated to a volume.
type StorageMedium string

const (
	StorageMediumDefault StorageMedium = ""       // use whatever the default is for the node
	StorageMediumMemory  StorageMedium = "Memory" // use memory (tmpfs)
)

// Protocol defines network protocols supported for things like conatiner ports.
type Protocol string

const (
	// ProtocolTCP is the TCP protocol.
	ProtocolTCP Protocol = "TCP"
	// ProtocolUDP is the UDP protocol.
	ProtocolUDP Protocol = "UDP"
)

// GCEPersistentDiskVolumeSource represents a Persistent Disk resource in Google Compute Engine.
//
// A GCE PD must exist and be formatted before mounting to a container.
// The disk must also be in the same GCE project and zone as the kubelet.
// A GCE PD can only be mounted as read/write once.
type GCEPersistentDiskVolumeSource struct {
	// Unique name of the PD resource. Used to identify the disk in GCE
	PDName string `json:"pdName"`
	// Required: Filesystem type to mount.
	// Must be a filesystem type supported by the host operating system.
	// Ex. "ext4", "xfs", "ntfs"
	// TODO: how do we prevent errors in the filesystem from compromising the machine
	FSType string `json:"fsType,omitempty"`
	// Optional: Partition on the disk to mount.
	// If omitted, kubelet will attempt to mount the device name.
	// Ex. For /dev/sda1, this field is "1", for /dev/sda, this field is 0 or empty.
	Partition int `json:"partition,omitempty"`
	// Optional: Defaults to false (read/write). ReadOnly here will force
	// the ReadOnly setting in VolumeMounts.
	ReadOnly bool `json:"readOnly,omitempty"`
}

// A ISCSI Disk can only be mounted as read/write once.
type ISCSIVolumeSource struct {
	// Required: iSCSI target portal
	// the portal is either an IP or ip_addr:port if port is other than default (typically TCP ports 860 and 3260)
	TargetPortal string `json:"targetPortal,omitempty"`
	// Required:  target iSCSI Qualified Name
	IQN string `json:"iqn,omitempty"`
	// Required: iSCSI target lun number
	Lun int `json:"lun,omitempty"`
	// Required: Filesystem type to mount.
	// Must be a filesystem type supported by the host operating system.
	// Ex. "ext4", "xfs", "ntfs"
	// TODO: how do we prevent errors in the filesystem from compromising the machine
	FSType string `json:"fsType,omitempty"`
	// Optional: Defaults to false (read/write). ReadOnly here will force
	// the ReadOnly setting in VolumeMounts.
	ReadOnly bool `json:"readOnly,omitempty"`
}

// AWSElasticBlockStoreVolumeSource represents a Persistent Disk resource in AWS.
//
// An AWS EBS disk must exist and be formatted before mounting to a container.
// The disk must also be in the same AWS zone as the kubelet.
// A AWS EBS disk can only be mounted as read/write once.
type AWSElasticBlockStoreVolumeSource struct {
	// Unique id of the persistent disk resource. Used to identify the disk in AWS
	VolumeID string `json:"volumeID"`
	// Required: Filesystem type to mount.
	// Must be a filesystem type supported by the host operating system.
	// Ex. "ext4", "xfs", "ntfs"
	// TODO: how do we prevent errors in the filesystem from compromising the machine
	FSType string `json:"fsType,omitempty"`
	// Optional: Partition on the disk to mount.
	// If omitted, kubelet will attempt to mount the device name.
	// Ex. For /dev/sda1, this field is "1", for /dev/sda, this field is 0 or empty.
	Partition int `json:"partition,omitempty"`
	// Optional: Defaults to false (read/write). ReadOnly here will force
	// the ReadOnly setting in VolumeMounts.
	ReadOnly bool `json:"readOnly,omitempty"`
}

// GitRepoVolumeSource represents a volume that is pulled from git when the pod is created.
type GitRepoVolumeSource struct {
	// Repository URL
	Repository string `json:"repository"`
	// Commit hash, this is optional
	Revision string `json:"revision"`
	// TODO: Consider credentials here.
}

// SecretVolumeSource adapts a Secret into a VolumeSource.
//
// The contents of the target Secret's Data field will be presented in a volume
// as files using the keys in the Data field as the file names.
type SecretVolumeSource struct {
	// Name of the secret in the pod's namespace to use
	SecretName string `json:"secretName"`
}

// NFSVolumeSource represents an NFS Mount that lasts the lifetime of a pod
type NFSVolumeSource struct {
	// Server is the hostname or IP address of the NFS server
	Server string `json:"server"`

	// Path is the exported NFS share
	Path string `json:"path"`

	// Optional: Defaults to false (read/write). ReadOnly here will force
	// the NFS export to be mounted with read-only permissions
	ReadOnly bool `json:"readOnly,omitempty"`
}

// GlusterfsVolumeSource represents a Glusterfs Mount that lasts the lifetime of a pod
type GlusterfsVolumeSource struct {
	// Required: EndpointsName is the endpoint name that details Glusterfs topology
	EndpointsName string `json:"endpoints"`

	// Required: Path is the Glusterfs volume path
	Path string `json:"path"`

	// Optional: Defaults to false (read/write). ReadOnly here will force
	// the Glusterfs to be mounted with read-only permissions
	ReadOnly bool `json:"readOnly,omitempty"`
}

// ContainerPort represents a network port in a single container
type ContainerPort struct {
	// Optional: If specified, this must be a DNS_LABEL.  Each named port
	// in a pod must have a unique name.
	Name string `json:"name,omitempty"`
	// Optional: If specified, this must be a valid port number, 0 < x < 65536.
	// If HostNetwork is specified, this must match ContainerPort.
	HostPort int `json:"hostPort,omitempty"`
	// Required: This must be a valid port number, 0 < x < 65536.
	ContainerPort int `json:"containerPort"`
	// Required: Supports "TCP" and "UDP".
	Protocol Protocol `json:"protocol,omitempty"`
	// Optional: What host IP to bind the external port to.
	HostIP string `json:"hostIP,omitempty"`
}

// VolumeMount describes a mounting of a Volume within a container.
type VolumeMount struct {
	// Required: This must match the Name of a Volume [above].
	Name string `json:"name"`
	// Optional: Defaults to false (read-write).
	ReadOnly bool `json:"readOnly,omitempty"`
	// Required.
	MountPath string `json:"mountPath"`
}

// EnvVar represents an environment variable present in a Container.
type EnvVar struct {
	// Required: This must be a C_IDENTIFIER.
	Name string `json:"name"`
	// Optional: no more than one of the following may be specified.
	// Optional: Defaults to "".
	Value string `json:"value,omitempty"`
	// Optional: Specifies a source the value of this var should come from.
	ValueFrom *EnvVarSource `json:"valueFrom,omitempty"`
}

// EnvVarSource represents a source for the value of an EnvVar.
type EnvVarSource struct {
	// Required: Selects a field of the pod; only name and namespace are supported.
	FieldRef *ObjectFieldSelector `json:"fieldRef"`
}

// ObjectFieldSelector selects an APIVersioned field of an object.
type ObjectFieldSelector struct {
	// Required: Version of the schema the FieldPath is written in terms of.
	// If no value is specified, it will be defaulted to the APIVersion of the
	// enclosing object.
	APIVersion string `json:"apiVersion"`
	// Required: Path of the field to select in the specified API version
	FieldPath string `json:"fieldPath"`
}

// HTTPGetAction describes an action based on HTTP Get requests.
type HTTPGetAction struct {
	// Optional: Path to access on the HTTP server.
	Path string `json:"path,omitempty"`
	// Required: Name or number of the port to access on the container.
	Port util.IntOrString `json:"port,omitempty"`
	// Optional: Host name to connect to, defaults to the pod IP.
	Host string `json:"host,omitempty"`
}

// TCPSocketAction describes an action based on opening a socket
type TCPSocketAction struct {
	// Required: Port to connect to.
	Port util.IntOrString `json:"port,omitempty"`
}

// ExecAction describes a "run in container" action.
type ExecAction struct {
	// Command is the command line to execute inside the container, the working directory for the
	// command  is root ('/') in the container's filesystem.  The command is simply exec'd, it is
	// not run inside a shell, so traditional shell instructions ('|', etc) won't work.  To use
	// a shell, you need to explicitly call out to that shell.
	Command []string `json:"command,omitempty"`
}

// Probe describes a liveness probe to be examined to the container.
type Probe struct {
	// The action taken to determine the health of a container
	Handler `json:",inline"`
	// Length of time before health checking is activated.  In seconds.
	InitialDelaySeconds int64 `json:"initialDelaySeconds,omitempty"`
	// Length of time before health checking times out.  In seconds.
	TimeoutSeconds int64 `json:"timeoutSeconds,omitempty"`
}

// PullPolicy describes a policy for if/when to pull a container image
type PullPolicy string

const (
	// PullAlways means that kubelet always attempts to pull the latest image.  Container will fail If the pull fails.
	PullAlways PullPolicy = "Always"
	// PullNever means that kubelet never pulls an image, but only uses a local image.  Container will fail if the image isn't present
	PullNever PullPolicy = "Never"
	// PullIfNotPresent means that kubelet pulls if the image isn't present on disk. Container will fail if the image isn't present and the pull fails.
	PullIfNotPresent PullPolicy = "IfNotPresent"
)

// Capability represent POSIX capabilities type
type Capability string

// Capabilities represent POSIX capabilities that can be added or removed to a running container.
type Capabilities struct {
	// Added capabilities
	Add []Capability `json:"add,omitempty"`
	// Removed capabilities
	Drop []Capability `json:"drop,omitempty"`
}

// ResourceRequirements describes the compute resource requirements.
type ResourceRequirements struct {
	// Limits describes the maximum amount of compute resources required.
	Limits ResourceList `json:"limits,omitempty"`
	// Requests describes the minimum amount of compute resources required.
	// Note: 'Requests' are honored only for Persistent Volumes as of now.
	// TODO: Update the scheduler to use 'Requests' in addition to 'Limits'. If Request is omitted for a container,
	// it defaults to Limits if that is explicitly specified, otherwise to an implementation-defined value
	Requests ResourceList `json:"requests,omitempty"`
}

// Container represents a single container that is expected to be run on the host.
type Container struct {
	// Required: This must be a DNS_LABEL.  Each container in a pod must
	// have a unique name.
	Name string `json:"name"`
	// Required.
	Image string `json:"image"`
	// Optional: The docker image's entrypoint is used if this is not provided; cannot be updated.
	Command []string `json:"command,omitempty"`
	// Optional: The docker image's cmd is used if this is not provided; cannot be updated.
	Args []string `json:"args,omitempty"`
	// Optional: Defaults to Docker's default.
	WorkingDir string          `json:"workingDir,omitempty"`
	Ports      []ContainerPort `json:"ports,omitempty"`
	Env        []EnvVar        `json:"env,omitempty"`
	// Compute resource requirements.
	Resources      ResourceRequirements `json:"resources,omitempty"`
	VolumeMounts   []VolumeMount        `json:"volumeMounts,omitempty"`
	LivenessProbe  *Probe               `json:"livenessProbe,omitempty"`
	ReadinessProbe *Probe               `json:"readinessProbe,omitempty"`
	Lifecycle      *Lifecycle           `json:"lifecycle,omitempty"`
	// Required.
	TerminationMessagePath string `json:"terminationMessagePath,omitempty"`
	// Required: Policy for pulling images for this container
	ImagePullPolicy PullPolicy `json:"imagePullPolicy"`
	// Optional: SecurityContext defines the security options the pod should be run with
	SecurityContext *SecurityContext `json:"securityContext,omitempty" description:"security options the pod should run with"`
}

// Handler defines a specific action that should be taken
// TODO: pass structured data to these actions, and document that data here.
type Handler struct {
	// One and only one of the following should be specified.
	// Exec specifies the action to take.
	Exec *ExecAction `json:"exec,omitempty"`
	// HTTPGet specifies the http request to perform.
	HTTPGet *HTTPGetAction `json:"httpGet,omitempty"`
	// TCPSocket specifies an action involving a TCP port.
	// TODO: implement a realistic TCP lifecycle hook
	TCPSocket *TCPSocketAction `json:"tcpSocket,omitempty"`
}

// Lifecycle describes actions that the management system should take in response to container lifecycle
// events.  For the PostStart and PreStop lifecycle handlers, management of the container blocks
// until the action is complete, unless the container process fails, in which case the handler is aborted.
type Lifecycle struct {
	// PostStart is called immediately after a container is created.  If the handler fails, the container
	// is terminated and restarted.
	PostStart *Handler `json:"postStart,omitempty"`
	// PreStop is called immediately before a container is terminated.  The reason for termination is
	// passed to the handler.  Regardless of the outcome of the handler, the container is eventually terminated.
	PreStop *Handler `json:"preStop,omitempty"`
}

// The below types are used by kube_client and api_server.

type ConditionStatus string

// These are valid condition statuses. "ConditionTrue" means a resource is in the condition;
// "ConditionFalse" means a resource is not in the condition; "ConditionUnknown" means kubernetes
// can't decide if a resource is in the condition or not. In the future, we could add other
// intermediate conditions, e.g. ConditionDegraded.
const (
	ConditionTrue    ConditionStatus = "True"
	ConditionFalse   ConditionStatus = "False"
	ConditionUnknown ConditionStatus = "Unknown"
)

type ContainerStateWaiting struct {
	// Reason could be pulling image,
	Reason string `json:"reason,omitempty"`
}

type ContainerStateRunning struct {
	StartedAt util.Time `json:"startedAt,omitempty"`
}

type ContainerStateTerminated struct {
	ExitCode    int       `json:"exitCode"`
	Signal      int       `json:"signal,omitempty"`
	Reason      string    `json:"reason,omitempty"`
	Message     string    `json:"message,omitempty"`
	StartedAt   util.Time `json:"startedAt,omitempty"`
	FinishedAt  util.Time `json:"finishedAt,omitempty"`
	ContainerID string    `json:"containerID,omitempty"`
}

// ContainerState holds a possible state of container.
// Only one of its members may be specified.
// If none of them is specified, the default one is ContainerStateWaiting.
type ContainerState struct {
	Waiting     *ContainerStateWaiting    `json:"waiting,omitempty"`
	Running     *ContainerStateRunning    `json:"running,omitempty"`
	Termination *ContainerStateTerminated `json:"termination,omitempty"`
}

type ContainerStatus struct {
	// Each container in a pod must have a unique name.
	Name string `json:"name"`
	// TODO(dchen1107): Should we rename PodStatus to a more generic name or have a separate states
	// defined for container?
	State                ContainerState `json:"state,omitempty"`
	LastTerminationState ContainerState `json:"lastState,omitempty"`
	// Ready specifies whether the conatiner has passed its readiness check.
	Ready bool `json:"ready"`
	// Note that this is calculated from dead containers.  But those containers are subject to
	// garbage collection.  This value will get capped at 5 by GC.
	RestartCount int `json:"restartCount"`
	// TODO(dchen1107): Need to decide how to represent this in v1beta3
	Image       string `json:"image"`
	ImageID     string `json:"imageID"`
	ContainerID string `json:"containerID,omitempty"`
}

// PodPhase is a label for the condition of a pod at the current time.
type PodPhase string

// These are the valid statuses of pods.
const (
	// PodPending means the pod has been accepted by the system, but one or more of the containers
	// has not been started. This includes time before being bound to a node, as well as time spent
	// pulling images onto the host.
	PodPending PodPhase = "Pending"
	// PodRunning means the pod has been bound to a node and all of the containers have been started.
	// At least one container is still running or is in the process of being restarted.
	PodRunning PodPhase = "Running"
	// PodSucceeded means that all containers in the pod have voluntarily terminated
	// with a container exit code of 0, and the system is not going to restart any of these containers.
	PodSucceeded PodPhase = "Succeeded"
	// PodFailed means that all containers in the pod have terminated, and at least one container has
	// terminated in a failure (exited with a non-zero exit code or was stopped by the system).
	PodFailed PodPhase = "Failed"
	// PodUnknown means that for some reason the state of the pod could not be obtained, typically due
	// to an error in communicating with the host of the pod.
	PodUnknown PodPhase = "Unknown"
)

type PodConditionType string

// These are valid conditions of pod.
const (
	// PodReady means the pod is able to service requests and should be added to the
	// load balancing pools of all matching services.
	PodReady PodConditionType = "Ready"
)

// TODO: add LastTransitionTime, Reason, Message to match NodeCondition api.
type PodCondition struct {
	Type   PodConditionType `json:"type"`
	Status ConditionStatus  `json:"status"`
}

// PodContainerInfo is a wrapper for PodInfo that can be encode/decoded
// DEPRECATED: Replaced with PodStatusResult
type PodContainerInfo struct {
	TypeMeta      `json:",inline"`
	ObjectMeta    `json:"metadata,omitempty"`
	ContainerInfo []ContainerStatus `json:"containerInfo"`
}

// RestartPolicy describes how the container should be restarted.
// Only one of the following restart policies may be specified.
// If none of the following policies is specified, the default one
// is RestartPolicyAlways.
type RestartPolicy string

const (
	RestartPolicyAlways    RestartPolicy = "Always"
	RestartPolicyOnFailure RestartPolicy = "OnFailure"
	RestartPolicyNever     RestartPolicy = "Never"
)

// PodList is a list of Pods.
type PodList struct {
	TypeMeta `json:",inline"`
	ListMeta `json:"metadata,omitempty"`

	Items []Pod `json:"items"`
}

// DNSPolicy defines how a pod's DNS will be configured.
type DNSPolicy string

const (
	// DNSClusterFirst indicates that the pod should use cluster DNS
	// first, if it is available, then fall back on the default (as
	// determined by kubelet) DNS settings.
	DNSClusterFirst DNSPolicy = "ClusterFirst"

	// DNSDefault indicates that the pod should use the default (as
	// determined by kubelet) DNS settings.
	DNSDefault DNSPolicy = "Default"
)

// PodSpec is a description of a pod
type PodSpec struct {
	Volumes []Volume `json:"volumes"`
	// Required: there must be at least one container in a pod.
	Containers    []Container   `json:"containers"`
	RestartPolicy RestartPolicy `json:"restartPolicy,omitempty"`
	// Optional duration in seconds the pod needs to terminate gracefully. May be decreased in delete request.
	// Value must be non-negative integer. The value zero indicates delete immediately.
	// If this value is nil, the default grace period will be used instead.
	// The grace period is the duration in seconds after the processes running in the pod are sent
	// a termination signal and the time when the processes are forcibly halted with a kill signal.
	// Set this value longer than the expected cleanup time for your process.
	TerminationGracePeriodSeconds *int64 `json:"terminationGracePeriodSeconds,omitempty"`
	// Optional duration in seconds relative to the StartTime that the pod may be active on a node
	// before the system actively tries to terminate the pod; value must be positive integer
	ActiveDeadlineSeconds *int64 `json:"activeDeadlineSeconds,omitempty"`
	// Required: Set DNS policy.
	DNSPolicy DNSPolicy `json:"dnsPolicy,omitempty"`
	// NodeSelector is a selector which must be true for the pod to fit on a node
	NodeSelector map[string]string `json:"nodeSelector,omitempty"`

	// ServiceAccount is the name of the ServiceAccount to use to run this pod
	// The pod will be allowed to use secrets referenced by the ServiceAccount
	ServiceAccount string `json:"serviceAccount"`

	// Host is a request to schedule this pod onto a specific host.  If it is non-empty,
	// the the scheduler simply schedules this pod onto that host, assuming that it fits
	// resource requirements.
	Host string `json:"host,omitempty"`
	// Uses the host's network namespace. If this option is set, the ports that will be
	// used must be specified.
	// Optional: Default to false.
	HostNetwork bool `json:"hostNetwork,omitempty"`
	// ImagePullSecrets is an optional list of references to secrets in the same namespace to use for pulling any of the images used by this PodSpec.
	// If specified, these secrets will be passed to individual puller implementations for them to use.  For example,
	// in the case of docker, only DockerConfig type secrets are honored.
	ImagePullSecrets []LocalObjectReference `json:"imagePullSecrets,omitempty" description:"list of references to secrets in the same namespace available for pulling the container images"`
}

// PodStatus represents information about the status of a pod. Status may trail the actual
// state of a system.
type PodStatus struct {
	Phase      PodPhase       `json:"phase,omitempty"`
	Conditions []PodCondition `json:"conditions,omitempty"`
	// A human readable message indicating details about why the pod is in this state.
	Message string `json:"message,omitempty"`

	HostIP string `json:"hostIP,omitempty"`
	PodIP  string `json:"podIP,omitempty"`

	// Date and time at which the object was acknowledged by the Kubelet.
	// This is before the Kubelet pulled the container image(s) for the pod.
	StartTime *util.Time `json:"startTime,omitempty"`

	// The list has one entry per container in the manifest. Each entry is
	// currently the output of `docker inspect`. This output format is *not*
	// final and should not be relied upon.
	// TODO: Make real decisions about what our info should look like. Re-enable fuzz test
	// when we have done this.
	ContainerStatuses []ContainerStatus `json:"containerStatuses,omitempty"`
}

// PodStatusResult is a wrapper for PodStatus returned by kubelet that can be encode/decoded
type PodStatusResult struct {
	TypeMeta   `json:",inline"`
	ObjectMeta `json:"metadata,omitempty"`
	// Status represents the current information about a pod. This data may not be up
	// to date.
	Status PodStatus `json:"status,omitempty"`
}

// Pod is a collection of containers, used as either input (create, update) or as output (list, get).
type Pod struct {
	TypeMeta   `json:",inline"`
	ObjectMeta `json:"metadata,omitempty"`

	// Spec defines the behavior of a pod.
	Spec PodSpec `json:"spec,omitempty"`

	// Status represents the current information about a pod. This data may not be up
	// to date.
	Status PodStatus `json:"status,omitempty"`
}

// PodTemplateSpec describes the data a pod should have when created from a template
type PodTemplateSpec struct {
	// Metadata of the pods created from this template.
	ObjectMeta `json:"metadata,omitempty"`

	// Spec defines the behavior of a pod.
	Spec PodSpec `json:"spec,omitempty"`
}

// PodTemplate describes a template for creating copies of a predefined pod.
type PodTemplate struct {
	TypeMeta   `json:",inline"`
	ObjectMeta `json:"metadata,omitempty"`

	// Template defines the pods that will be created from this pod template
	Template PodTemplateSpec `json:"template,omitempty"`
}

// PodTemplateList is a list of PodTemplates.
type PodTemplateList struct {
	TypeMeta `json:",inline"`
	ListMeta `json:"metadata,omitempty"`

	Items []PodTemplate `json:"items"`
}

// ReplicationControllerSpec is the specification of a replication controller.
// As the internal representation of a replication controller, it may have either
// a TemplateRef or a Template set.
type ReplicationControllerSpec struct {
	// Replicas is the number of desired replicas.
	Replicas int `json:"replicas"`

	// Selector is a label query over pods that should match the Replicas count.
	Selector map[string]string `json:"selector"`

	// TemplateRef is a reference to an object that describes the pod that will be created if
	// insufficient replicas are detected. This reference is ignored if a Template is set.
	// Must be set before converting to a v1beta3 API object
	TemplateRef *ObjectReference `json:"templateRef,omitempty"`

	// Template is the object that describes the pod that will be created if
	// insufficient replicas are detected. Internally, this takes precedence over a
	// TemplateRef.
	// Must be set before converting to a v1beta1 or v1beta2 API object.
	Template *PodTemplateSpec `json:"template,omitempty"`
}

// ReplicationControllerStatus represents the current status of a replication
// controller.
type ReplicationControllerStatus struct {
	// Replicas is the number of actual replicas.
	Replicas int `json:"replicas"`
}

// ReplicationController represents the configuration of a replication controller.
type ReplicationController struct {
	TypeMeta   `json:",inline"`
	ObjectMeta `json:"metadata,omitempty"`

	// Spec defines the desired behavior of this replication controller.
	Spec ReplicationControllerSpec `json:"spec,omitempty"`

	// Status is the current status of this replication controller. This data may be
	// out of date by some window of time.
	Status ReplicationControllerStatus `json:"status,omitempty"`
}

// ReplicationControllerList is a collection of replication controllers.
type ReplicationControllerList struct {
	TypeMeta `json:",inline"`
	ListMeta `json:"metadata,omitempty"`

	Items []ReplicationController `json:"items"`
}

const (
	// PortalIPNone - do not assign a portal IP
	// no proxying required and no environment variables should be created for pods
	PortalIPNone = "None"
)

// ServiceList holds a list of services.
type ServiceList struct {
	TypeMeta `json:",inline"`
	ListMeta `json:"metadata,omitempty"`

	Items []Service `json:"items"`
}

// Session Affinity Type string
type ServiceAffinity string

const (
	// ServiceAffinityClientIP is the Client IP based.
	ServiceAffinityClientIP ServiceAffinity = "ClientIP"

	// ServiceAffinityNone - no session affinity.
	ServiceAffinityNone ServiceAffinity = "None"
)

// Service Type string describes ingress methods for a service
type ServiceType string

const (
	// ServiceTypeClusterIP means a service will only be accessible inside the
	// cluster, via the portal IP.
	ServiceTypeClusterIP ServiceType = "ClusterIP"

	// ServiceTypeLoadBalancer means a service will be exposed via an
	// external load balancer (if the cloud provider supports it), in addition
	// to 'NodePort' type.
	ServiceTypeLoadBalancer ServiceType = "LoadBalancer"
)

// ServiceStatus represents the current status of a service
type ServiceStatus struct {
	// LoadBalancer contains the current status of the load-balancer,
	// if one is present.
	LoadBalancer LoadBalancerStatus `json:"loadBalancer,omitempty"`
}

// LoadBalancerStatus represents the status of a load-balancer
type LoadBalancerStatus struct {
	// Ingress is a list containing ingress points for the load-balancer;
	// traffic intended for the service should be sent to these ingress points.
	Ingress []LoadBalancerIngress `json:"ingress,omitempty" description:"load-balancer ingress points"`
}

// LoadBalancerIngress represents the status of a load-balancer ingress point:
// traffic intended for the service should be sent to an ingress point.
type LoadBalancerIngress struct {
	// IP is set for load-balancer ingress points that are IP based
	// (typically GCE or OpenStack load-balancers)
	IP string `json:"ip,omitempty" description:"IP address of ingress point"`

	// Hostname is set for load-balancer ingress points that are DNS based
	// (typically AWS load-balancers)
	Hostname string `json:"hostname,omitempty" description:"hostname of ingress point"`
}

// ServiceSpec describes the attributes that a user creates on a service
type ServiceSpec struct {
	// Required: The list of ports that are exposed by this service.
	Ports []ServicePort `json:"ports"`

	// This service will route traffic to pods having labels matching this selector. If empty or not present,
	// the service is assumed to have endpoints set by an external process and Kubernetes will not modify
	// those endpoints.
	Selector map[string]string `json:"selector"`

	// PortalIP is usually assigned by the master.  If specified by the user
	// we will try to respect it or else fail the request.  This field can
	// not be changed by updates.
	// Valid values are None, empty string (""), or a valid IP address
	// None can be specified for headless services when proxying is not required
	PortalIP string `json:"portalIP,omitempty"`

<<<<<<< HEAD
	// Type determines how the service will be exposed.  Valid options: ClusterIP, NodePort, LoadBalancer
	Type ServiceType `json:"type,omitempty"`

	// PublicIPs are used by external load balancers, or can be set by
=======
	// CreateExternalLoadBalancer indicates whether a load balancer should be created for this service.
	CreateExternalLoadBalancer bool `json:"createExternalLoadBalancer,omitempty"`
	// DeprecatedPublicIPs are deprecated and silently ignored.
	// Old behaviour: PublicIPs are used by external load balancers, or can be set by
>>>>>>> 27149bf1
	// users to handle external traffic that arrives at a node.
	DeprecatedPublicIPs []string `json:"deprecatedPublicIPs,omitempty"`

	// Required: Supports "ClientIP" and "None".  Used to maintain session affinity.
	SessionAffinity ServiceAffinity `json:"sessionAffinity,omitempty"`
}

type ServicePort struct {
	// Optional if only one ServicePort is defined on this service: The
	// name of this port within the service.  This must be a DNS_LABEL.
	// All ports within a ServiceSpec must have unique names.  This maps to
	// the 'Name' field in EndpointPort objects.
	Name string `json:"name"`

	// The IP protocol for this port.  Supports "TCP" and "UDP".
	Protocol Protocol `json:"protocol"`

	// The port that will be exposed on the service.
	Port int `json:"port"`

	// Optional: The target port on pods selected by this service.  If this
	// is a string, it will be looked up as a named port in the target
	// Pod's container ports.  If this is not specified, the first port on
	// the destination pod will be used.  This behavior is deprecated.  As
	// of v1beta3 the default value is the sames as the Port field (an
	// identity map).
	TargetPort util.IntOrString `json:"targetPort"`

	// The port on each node on which this service is exposed.
	// Default is to auto-allocate a port if the visibility of this Service requires one.
	NodePort int `json:"nodePort" description:"the port on each node on which this service is exposed"`
}

// Service is a named abstraction of software service (for example, mysql) consisting of local port
// (for example 3306) that the proxy listens on, and the selector that determines which pods
// will answer requests sent through the proxy.
type Service struct {
	TypeMeta   `json:",inline"`
	ObjectMeta `json:"metadata,omitempty"`

	// Spec defines the behavior of a service.
	Spec ServiceSpec `json:"spec,omitempty"`

	// Status represents the current status of a service.
	Status ServiceStatus `json:"status,omitempty"`
}

// ServiceAccount binds together:
// * a name, understood by users, and perhaps by peripheral systems, for an identity
// * a principal that can be authenticated and authorized
// * a set of secrets
type ServiceAccount struct {
	TypeMeta   `json:",inline"`
	ObjectMeta `json:"metadata,omitempty"`

	// Secrets is the list of secrets allowed to be used by pods running using this ServiceAccount
	Secrets []ObjectReference `json:"secrets"`
}

// ServiceAccountList is a list of ServiceAccount objects
type ServiceAccountList struct {
	TypeMeta `json:",inline"`
	ListMeta `json:"metadata,omitempty"`

	Items []ServiceAccount `json:"items"`
}

// Endpoints is a collection of endpoints that implement the actual service.  Example:
//   Name: "mysvc",
//   Subsets: [
//     {
//       Addresses: [{"ip": "10.10.1.1"}, {"ip": "10.10.2.2"}],
//       Ports: [{"name": "a", "port": 8675}, {"name": "b", "port": 309}]
//     },
//     {
//       Addresses: [{"ip": "10.10.3.3"}],
//       Ports: [{"name": "a", "port": 93}, {"name": "b", "port": 76}]
//     },
//  ]
type Endpoints struct {
	TypeMeta   `json:",inline"`
	ObjectMeta `json:"metadata,omitempty"`

	// The set of all endpoints is the union of all subsets.
	Subsets []EndpointSubset
}

// EndpointSubset is a group of addresses with a common set of ports.  The
// expanded set of endpoints is the Cartesian product of Addresses x Ports.
// For example, given:
//   {
//     Addresses: [{"ip": "10.10.1.1"}, {"ip": "10.10.2.2"}],
//     Ports:     [{"name": "a", "port": 8675}, {"name": "b", "port": 309}]
//   }
// The resulting set of endpoints can be viewed as:
//     a: [ 10.10.1.1:8675, 10.10.2.2:8675 ],
//     b: [ 10.10.1.1:309, 10.10.2.2:309 ]
type EndpointSubset struct {
	Addresses []EndpointAddress
	Ports     []EndpointPort
}

// EndpointAddress is a tuple that describes single IP address.
type EndpointAddress struct {
	// The IP of this endpoint.
	// TODO: This should allow hostname or IP, see #4447.
	IP string

	// Optional: The kubernetes object related to the entry point.
	TargetRef *ObjectReference
}

// EndpointPort is a tuple that describes a single port.
type EndpointPort struct {
	// The name of this port (corresponds to ServicePort.Name).  Optional
	// if only one port is defined.  Must be a DNS_LABEL.
	Name string

	// The port number.
	Port int

	// The IP protocol for this port.
	Protocol Protocol
}

// EndpointsList is a list of endpoints.
type EndpointsList struct {
	TypeMeta `json:",inline"`
	ListMeta `json:"metadata,omitempty"`

	Items []Endpoints `json:"items"`
}

// NodeSpec describes the attributes that a node is created with.
type NodeSpec struct {
	// PodCIDR represents the pod IP range assigned to the node
	// Note: assigning IP ranges to nodes might need to be revisited when we support migratable IPs.
	PodCIDR string `json:"podCIDR,omitempty"`

	// External ID of the node assigned by some machine database (e.g. a cloud provider)
	ExternalID string `json:"externalID,omitempty"`

	// Unschedulable controls node schedulability of new pods. By default node is schedulable.
	Unschedulable bool `json:"unschedulable,omitempty"`
}

// NodeSystemInfo is a set of ids/uuids to uniquely identify the node.
type NodeSystemInfo struct {
	// MachineID is the machine-id reported by the node
	MachineID string `json:"machineID"`
	// SystemUUID is the system-uuid reported by the node
	SystemUUID string `json:"systemUUID"`
	// BootID is the boot-id reported by the node
	BootID string `json:"bootID"`
	// Kernel version reported by the node
	KernelVersion string `json:"kernelVersion"`
	// OS image used reported by the node
	OsImage string `json:"osImage"`
	// Container runtime version reported by the node
	ContainerRuntimeVersion string `json:"containerRuntimeVersion"`
	// Kubelet version reported by the node
	KubeletVersion string `json:"kubeletVersion"`
	// Kube-proxy version reported by the node
	KubeProxyVersion string `json:"kubeProxyVersion"`
}

// NodeStatus is information about the current status of a node.
type NodeStatus struct {
	// Capacity represents the available resources of a node.
	Capacity ResourceList `json:"capacity,omitempty"`
	// NodePhase is the current lifecycle phase of the node.
	Phase NodePhase `json:"phase,omitempty"`
	// Conditions is an array of current node conditions.
	Conditions []NodeCondition `json:"conditions,omitempty"`
	// Queried from cloud provider, if available.
	Addresses []NodeAddress `json:"addresses,omitempty"`
	// NodeSystemInfo is a set of ids/uuids to uniquely identify the node
	NodeInfo NodeSystemInfo `json:"nodeInfo,omitempty"`
}

type NodePhase string

// These are the valid phases of node.
const (
	// NodePending means the node has been created/added by the system, but not configured.
	NodePending NodePhase = "Pending"
	// NodeRunning means the node has been configured and has Kubernetes components running.
	NodeRunning NodePhase = "Running"
	// NodeTerminated means the node has been removed from the cluster.
	NodeTerminated NodePhase = "Terminated"
)

type NodeConditionType string

// These are valid conditions of node. Currently, we don't have enough information to decide
// node condition. In the future, we will add more. The proposed set of conditions are:
// NodeReady, NodeReachable
const (
	// NodeReady means kubelet is healthy and ready to accept pods.
	NodeReady NodeConditionType = "Ready"
)

type NodeCondition struct {
	Type               NodeConditionType `json:"type"`
	Status             ConditionStatus   `json:"status"`
	LastHeartbeatTime  util.Time         `json:"lastHeartbeatTime,omitempty"`
	LastTransitionTime util.Time         `json:"lastTransitionTime,omitempty"`
	Reason             string            `json:"reason,omitempty"`
	Message            string            `json:"message,omitempty"`
}

type NodeAddressType string

// These are valid address types of node. NodeLegacyHostIP is used to transit
// from out-dated HostIP field to NodeAddress.
const (
	NodeLegacyHostIP NodeAddressType = "LegacyHostIP"
	NodeHostName     NodeAddressType = "Hostname"
	NodeExternalIP   NodeAddressType = "ExternalIP"
	NodeInternalIP   NodeAddressType = "InternalIP"
)

type NodeAddress struct {
	Type    NodeAddressType `json:"type"`
	Address string          `json:"address"`
}

// NodeResources is an object for conveying resource information about a node.
// see http://docs.k8s.io/resources.md for more details.
type NodeResources struct {
	// Capacity represents the available resources of a node
	Capacity ResourceList `json:"capacity,omitempty"`
}

// ResourceName is the name identifying various resources in a ResourceList.
type ResourceName string

const (
	// CPU, in cores. (500m = .5 cores)
	ResourceCPU ResourceName = "cpu"
	// Memory, in bytes. (500Gi = 500GiB = 500 * 1024 * 1024 * 1024)
	ResourceMemory ResourceName = "memory"
	// Volume size, in bytes (e,g. 5Gi = 5GiB = 5 * 1024 * 1024 * 1024)
	ResourceStorage ResourceName = "storage"
	// Number of Pods that may be running on this Node: see ResourcePods
)

// ResourceList is a set of (resource name, quantity) pairs.
type ResourceList map[ResourceName]resource.Quantity

// Node is a worker node in Kubernetes
// The name of the node according to etcd is in ObjectMeta.Name.
type Node struct {
	TypeMeta   `json:",inline"`
	ObjectMeta `json:"metadata,omitempty"`

	// Spec defines the behavior of a node.
	Spec NodeSpec `json:"spec,omitempty"`

	// Status describes the current status of a Node
	Status NodeStatus `json:"status,omitempty"`
}

// NodeList is a list of nodes.
type NodeList struct {
	TypeMeta `json:",inline"`
	ListMeta `json:"metadata,omitempty"`

	Items []Node `json:"items"`
}

// NamespaceSpec describes the attributes on a Namespace
type NamespaceSpec struct {
	// Finalizers is an opaque list of values that must be empty to permanently remove object from storage
	Finalizers []FinalizerName
}

type FinalizerName string

// These are internal finalizer values to Kubernetes, must be qualified name unless defined here
const (
	FinalizerKubernetes FinalizerName = "kubernetes"
)

// NamespaceStatus is information about the current status of a Namespace.
type NamespaceStatus struct {
	// Phase is the current lifecycle phase of the namespace.
	Phase NamespacePhase `json:"phase,omitempty"`
}

type NamespacePhase string

// These are the valid phases of a namespace.
const (
	// NamespaceActive means the namespace is available for use in the system
	NamespaceActive NamespacePhase = "Active"
	// NamespaceTerminating means the namespace is undergoing graceful termination
	NamespaceTerminating NamespacePhase = "Terminating"
)

// A namespace provides a scope for Names.
// Use of multiple namespaces is optional
type Namespace struct {
	TypeMeta   `json:",inline"`
	ObjectMeta `json:"metadata,omitempty"`

	// Spec defines the behavior of the Namespace.
	Spec NamespaceSpec `json:"spec,omitempty"`

	// Status describes the current status of a Namespace
	Status NamespaceStatus `json:"status,omitempty"`
}

// NamespaceList is a list of Namespaces.
type NamespaceList struct {
	TypeMeta `json:",inline"`
	ListMeta `json:"metadata,omitempty"`

	Items []Namespace `json:"items"`
}

// Binding ties one object to another - for example, a pod is bound to a node by a scheduler.
type Binding struct {
	TypeMeta `json:",inline"`
	// ObjectMeta describes the object that is being bound.
	ObjectMeta `json:"metadata,omitempty"`

	// Target is the object to bind to.
	Target ObjectReference `json:"target"`
}

// DeleteOptions may be provided when deleting an API object
type DeleteOptions struct {
	TypeMeta `json:",inline"`

	// Optional duration in seconds before the object should be deleted. Value must be non-negative integer.
	// The value zero indicates delete immediately. If this value is nil, the default grace period for the
	// specified type will be used.
	GracePeriodSeconds *int64 `json:"gracePeriodSeconds"`
}

// ListOptions is the query options to a standard REST list call, and has future support for
// watch calls.
type ListOptions struct {
	TypeMeta `json:",inline"`

	// A selector based on labels
	LabelSelector labels.Selector
	// A selector based on fields
	FieldSelector fields.Selector
	// If true, watch for changes to this list
	Watch bool
	// The resource version to watch (no effect on list yet)
	ResourceVersion string
}

// PodLogOptions is the query options for a Pod's logs REST call
type PodLogOptions struct {
	TypeMeta

	// Container for which to return logs
	Container string

	// If true, follow the logs for the pod
	Follow bool

	// If true, return previous terminated container logs
	Previous bool
}

// PodExecOptions is the query options to a Pod's remote exec call
type PodExecOptions struct {
	TypeMeta

	// Stdin if true indicates that stdin is to be redirected for the exec call
	Stdin bool

	// Stdout if true indicates that stdout is to be redirected for the exec call
	Stdout bool

	// Stderr if true indicates that stderr is to be redirected for the exec call
	Stderr bool

	// TTY if true indicates that a tty will be allocated for the exec call
	TTY bool

	// Container in which to execute the command.
	Container string

	// Command is the remote command to execute; argv array; not executed within a shell.
	Command []string
}

// PodProxyOptions is the query options to a Pod's proxy call
type PodProxyOptions struct {
	TypeMeta

	// Path is the URL path to use for the current proxy request
	Path string
}

// Status is a return value for calls that don't return other objects.
// TODO: this could go in apiserver, but I'm including it here so clients needn't
// import both.
type Status struct {
	TypeMeta `json:",inline"`
	ListMeta `json:"metadata,omitempty"`

	// One of: "Success" or "Failure"
	Status string `json:"status,omitempty"`
	// A human-readable description of the status of this operation.
	Message string `json:"message,omitempty"`
	// A machine-readable description of why this operation is in the
	// "Failure" status. If this value is empty there
	// is no information available. A Reason clarifies an HTTP status
	// code but does not override it.
	Reason StatusReason `json:"reason,omitempty"`
	// Extended data associated with the reason.  Each reason may define its
	// own extended details. This field is optional and the data returned
	// is not guaranteed to conform to any schema except that defined by
	// the reason type.
	Details *StatusDetails `json:"details,omitempty"`
	// Suggested HTTP return code for this status, 0 if not set.
	Code int `json:"code,omitempty"`
}

// StatusDetails is a set of additional properties that MAY be set by the
// server to provide additional information about a response. The Reason
// field of a Status object defines what attributes will be set. Clients
// must ignore fields that do not match the defined type of each attribute,
// and should assume that any attribute may be empty, invalid, or under
// defined.
type StatusDetails struct {
	// The ID attribute of the resource associated with the status StatusReason
	// (when there is a single ID which can be described).
	// TODO: replace with Name with v1beta3
	ID string `json:"id,omitempty"`
	// The kind attribute of the resource associated with the status StatusReason.
	// On some operations may differ from the requested resource Kind.
	Kind string `json:"kind,omitempty"`
	// The Causes array includes more details associated with the StatusReason
	// failure. Not all StatusReasons may provide detailed causes.
	Causes []StatusCause `json:"causes,omitempty"`
	// If specified, the time in seconds before the operation should be retried.
	RetryAfterSeconds int `json:"retryAfterSeconds,omitempty"`
}

// Values of Status.Status
const (
	StatusSuccess = "Success"
	StatusFailure = "Failure"
)

// StatusReason is an enumeration of possible failure causes.  Each StatusReason
// must map to a single HTTP status code, but multiple reasons may map
// to the same HTTP status code.
// TODO: move to apiserver
type StatusReason string

const (
	// StatusReasonUnknown means the server has declined to indicate a specific reason.
	// The details field may contain other information about this error.
	// Status code 500.
	StatusReasonUnknown StatusReason = ""

	// StatusReasonUnauthorized means the server can be reached and understood the request, but requires
	// the user to present appropriate authorization credentials (identified by the WWW-Authenticate header)
	// in order for the action to be completed. If the user has specified credentials on the request, the
	// server considers them insufficient.
	// Status code 401
	StatusReasonUnauthorized StatusReason = "Unauthorized"

	// StatusReasonForbidden means the server can be reached and understood the request, but refuses
	// to take any further action.  It is the result of the server being configured to deny access for some reason
	// to the requested resource by the client.
	// Details (optional):
	//   "kind" string - the kind attribute of the forbidden resource
	//                   on some operations may differ from the requested
	//                   resource.
	//   "id"   string - the identifier of the forbidden resource
	// Status code 403
	StatusReasonForbidden StatusReason = "Forbidden"

	// StatusReasonNotFound means one or more resources required for this operation
	// could not be found.
	// Details (optional):
	//   "kind" string - the kind attribute of the missing resource
	//                   on some operations may differ from the requested
	//                   resource.
	//   "id"   string - the identifier of the missing resource
	// Status code 404
	StatusReasonNotFound StatusReason = "NotFound"

	// StatusReasonAlreadyExists means the resource you are creating already exists.
	// Details (optional):
	//   "kind" string - the kind attribute of the conflicting resource
	//   "id"   string - the identifier of the conflicting resource
	// Status code 409
	StatusReasonAlreadyExists StatusReason = "AlreadyExists"

	// StatusReasonConflict means the requested update operation cannot be completed
	// due to a conflict in the operation. The client may need to alter the request.
	// Each resource may define custom details that indicate the nature of the
	// conflict.
	// Status code 409
	StatusReasonConflict StatusReason = "Conflict"

	// StatusReasonInvalid means the requested create or update operation cannot be
	// completed due to invalid data provided as part of the request. The client may
	// need to alter the request. When set, the client may use the StatusDetails
	// message field as a summary of the issues encountered.
	// Details (optional):
	//   "kind" string - the kind attribute of the invalid resource
	//   "id"   string - the identifier of the invalid resource
	//   "causes"      - one or more StatusCause entries indicating the data in the
	//                   provided resource that was invalid.  The code, message, and
	//                   field attributes will be set.
	// Status code 422
	StatusReasonInvalid StatusReason = "Invalid"

	// StatusReasonServerTimeout means the server can be reached and understood the request,
	// but cannot complete the action in a reasonable time. The client should retry the request.
	// This is may be due to temporary server load or a transient communication issue with
	// another server. Status code 500 is used because the HTTP spec provides no suitable
	// server-requested client retry and the 5xx class represents actionable errors.
	// Details (optional):
	//   "kind" string - the kind attribute of the resource being acted on.
	//   "id"   string - the operation that is being attempted.
	//   "retryAfterSeconds" int - the number of seconds before the operation should be retried
	// Status code 500
	StatusReasonServerTimeout StatusReason = "ServerTimeout"

	// StatusReasonTimeout means that the request could not be completed within the given time.
	// Clients can get this response only when they specified a timeout param in the request,
	// or if the server cannot complete the operation within a reasonable amount of time.
	// The request might succeed with an increased value of timeout param. The client *should*
	// wait at least the number of seconds specified by the retryAfterSeconds field.
	// Details (optional):
	//   "retryAfterSeconds" int - the number of seconds before the operation should be retried
	// Status code 504
	StatusReasonTimeout StatusReason = "Timeout"

	// StatusReasonBadRequest means that the request itself was invalid, because the request
	// doesn't make any sense, for example deleting a read-only object.  This is different than
	// StatusReasonInvalid above which indicates that the API call could possibly succeed, but the
	// data was invalid.  API calls that return BadRequest can never succeed.
	StatusReasonBadRequest StatusReason = "BadRequest"

	// StatusReasonMethodNotAllowed means that the action the client attempted to perform on the
	// resource was not supported by the code - for instance, attempting to delete a resource that
	// can only be created. API calls that return MethodNotAllowed can never succeed.
	StatusReasonMethodNotAllowed StatusReason = "MethodNotAllowed"

	// StatusReasonInternalError indicates that an internal error occurred, it is unexpected
	// and the outcome of the call is unknown.
	// Details (optional):
	//   "causes" - The original error
	// Status code 500
	StatusReasonInternalError = "InternalError"
)

// StatusCause provides more information about an api.Status failure, including
// cases when multiple errors are encountered.
type StatusCause struct {
	// A machine-readable description of the cause of the error. If this value is
	// empty there is no information available.
	Type CauseType `json:"reason,omitempty"`
	// A human-readable description of the cause of the error.  This field may be
	// presented as-is to a reader.
	Message string `json:"message,omitempty"`
	// The field of the resource that has caused this error, as named by its JSON
	// serialization. May include dot and postfix notation for nested attributes.
	// Arrays are zero-indexed.  Fields may appear more than once in an array of
	// causes due to fields having multiple errors.
	// Optional.
	//
	// Examples:
	//   "name" - the field "name" on the current resource
	//   "items[0].name" - the field "name" on the first array entry in "items"
	Field string `json:"field,omitempty"`
}

// CauseType is a machine readable value providing more detail about what
// occured in a status response. An operation may have multiple causes for a
// status (whether Failure or Success).
type CauseType string

const (
	// CauseTypeFieldValueNotFound is used to report failure to find a requested value
	// (e.g. looking up an ID).
	CauseTypeFieldValueNotFound CauseType = "FieldValueNotFound"
	// CauseTypeFieldValueRequired is used to report required values that are not
	// provided (e.g. empty strings, null values, or empty arrays).
	CauseTypeFieldValueRequired CauseType = "FieldValueRequired"
	// CauseTypeFieldValueDuplicate is used to report collisions of values that must be
	// unique (e.g. unique IDs).
	CauseTypeFieldValueDuplicate CauseType = "FieldValueDuplicate"
	// CauseTypeFieldValueInvalid is used to report malformed values (e.g. failed regex
	// match).
	CauseTypeFieldValueInvalid CauseType = "FieldValueInvalid"
	// CauseTypeFieldValueNotSupported is used to report valid (as per formatting rules)
	// values that can not be handled (e.g. an enumerated string).
	CauseTypeFieldValueNotSupported CauseType = "FieldValueNotSupported"
	// CauseTypeUnexpectedServerResponse is used to report when the server responded to the client
	// without the expected return type. The presence of this cause indicates the error may be
	// due to an intervening proxy or the server software malfunctioning.
	CauseTypeUnexpectedServerResponse CauseType = "UnexpectedServerResponse"
)

// ObjectReference contains enough information to let you inspect or modify the referred object.
type ObjectReference struct {
	Kind            string    `json:"kind,omitempty"`
	Namespace       string    `json:"namespace,omitempty"`
	Name            string    `json:"name,omitempty"`
	UID             types.UID `json:"uid,omitempty"`
	APIVersion      string    `json:"apiVersion,omitempty"`
	ResourceVersion string    `json:"resourceVersion,omitempty"`

	// Optional. If referring to a piece of an object instead of an entire object, this string
	// should contain information to identify the sub-object. For example, if the object
	// reference is to a container within a pod, this would take on a value like:
	// "spec.containers{name}" (where "name" refers to the name of the container that triggered
	// the event) or if no container name is specified "spec.containers[2]" (container with
	// index 2 in this pod). This syntax is chosen only to have some well-defined way of
	// referencing a part of an object.
	// TODO: this design is not final and this field is subject to change in the future.
	FieldPath string `json:"fieldPath,omitempty"`
}

// LocalObjectReference contains enough information to let you locate the referenced object inside the same namespace.
type LocalObjectReference struct {
	//TODO: Add other useful fields.  apiVersion, kind, uid?
	Name string
}

type SerializedReference struct {
	TypeMeta  `json:",inline"`
	Reference ObjectReference `json:"reference,omitempty" description:"the reference to an object in the system"`
}

type EventSource struct {
	// Component from which the event is generated.
	Component string `json:"component,omitempty"`
	// Host name on which the event is generated.
	Host string `json:"host,omitempty"`
}

// Event is a report of an event somewhere in the cluster.
// TODO: Decide whether to store these separately or with the object they apply to.
type Event struct {
	TypeMeta   `json:",inline"`
	ObjectMeta `json:"metadata,omitempty"`

	// Required. The object that this event is about.
	InvolvedObject ObjectReference `json:"involvedObject,omitempty"`

	// Optional; this should be a short, machine understandable string that gives the reason
	// for this event being generated. For example, if the event is reporting that a container
	// can't start, the Reason might be "ImageNotFound".
	// TODO: provide exact specification for format.
	Reason string `json:"reason,omitempty"`

	// Optional. A human-readable description of the status of this operation.
	// TODO: decide on maximum length.
	Message string `json:"message,omitempty"`

	// Optional. The component reporting this event. Should be a short machine understandable string.
	Source EventSource `json:"source,omitempty"`

	// The time at which the event was first recorded. (Time of server receipt is in TypeMeta.)
	FirstTimestamp util.Time `json:"firstTimestamp,omitempty"`

	// The time at which the most recent occurance of this event was recorded.
	LastTimestamp util.Time `json:"lastTimestamp,omitempty"`

	// The number of times this event has occurred.
	Count int `json:"count,omitempty"`
}

// EventList is a list of events.
type EventList struct {
	TypeMeta `json:",inline"`
	ListMeta `json:"metadata,omitempty"`

	Items []Event `json:"items"`
}

// ContainerManifest corresponds to the Container Manifest format, documented at:
// https://developers.google.com/compute/docs/containers/container_vms#container_manifest
// This is used as the representation of Kubernetes workloads.
// DEPRECATED: Replaced with Pod
type ContainerManifest struct {
	// Required: This must be a supported version string, such as "v1beta1".
	Version string `json:"version"`
	// Required: This must be a DNS_SUBDOMAIN.
	// TODO: ID on Manifest is deprecated and will be removed in the future.
	ID string `json:"id"`
	// TODO: UUID on Manifest is deprecated in the future once we are done
	// with the API refactoring. It is required for now to determine the instance
	// of a Pod.
	UUID                          types.UID     `json:"uuid,omitempty"`
	Volumes                       []Volume      `json:"volumes"`
	Containers                    []Container   `json:"containers"`
	RestartPolicy                 RestartPolicy `json:"restartPolicy,omitempty"`
	TerminationGracePeriodSeconds *int64        `json:"terminationGracePeriodSeconds,omitempty"`
	ActiveDeadlineSeconds         *int64        `json:"activeDeadlineSeconds,omitempty"`
	// Required: Set DNS policy.
	DNSPolicy   DNSPolicy `json:"dnsPolicy"`
	HostNetwork bool      `json:"hostNetwork,omitempty"`
	// ImagePullSecrets is an optional list of references to secrets in the same namespace to use for pulling any of the images used by this PodSpec.
	// If specified, these secrets will be passed to individual puller implementations for them to use.  For example,
	// in the case of docker, only DockerConfig type secrets are honored.
	ImagePullSecrets []LocalObjectReference `json:"imagePullSecrets,omitempty" description:"list of references to secrets in the same namespace available for pulling the container images"`
}

// ContainerManifestList is used to communicate container manifests to kubelet.
// DEPRECATED: Replaced with Pods
type ContainerManifestList struct {
	TypeMeta `json:",inline"`
	ListMeta `json:"metadata,omitempty"`

	Items []ContainerManifest `json:"items"`
}

// List holds a list of objects, which may not be known by the server.
type List struct {
	TypeMeta `json:",inline"`
	ListMeta `json:"metadata,omitempty"`

	Items []runtime.Object `json:"items"`
}

// A type of object that is limited
type LimitType string

const (
	// Limit that applies to all pods in a namespace
	LimitTypePod LimitType = "Pod"
	// Limit that applies to all containers in a namespace
	LimitTypeContainer LimitType = "Container"
)

// LimitRangeItem defines a min/max usage limit for any resource that matches on kind
type LimitRangeItem struct {
	// Type of resource that this limit applies to
	Type LimitType `json:"type,omitempty"`
	// Max usage constraints on this kind by resource name
	Max ResourceList `json:"max,omitempty"`
	// Min usage constraints on this kind by resource name
	Min ResourceList `json:"min,omitempty"`
	// Default usage constraints on this kind by resource name
	Default ResourceList `json:"default,omitempty"`
}

// LimitRangeSpec defines a min/max usage limit for resources that match on kind
type LimitRangeSpec struct {
	// Limits is the list of LimitRangeItem objects that are enforced
	Limits []LimitRangeItem `json:"limits"`
}

// LimitRange sets resource usage limits for each kind of resource in a Namespace
type LimitRange struct {
	TypeMeta   `json:",inline"`
	ObjectMeta `json:"metadata,omitempty"`

	// Spec defines the limits enforced
	Spec LimitRangeSpec `json:"spec,omitempty"`
}

// LimitRangeList is a list of LimitRange items.
type LimitRangeList struct {
	TypeMeta `json:",inline"`
	ListMeta `json:"metadata,omitempty"`

	// Items is a list of LimitRange objects
	Items []LimitRange `json:"items"`
}

// The following identify resource constants for Kubernetes object types
const (
	// Pods, number
	ResourcePods ResourceName = "pods"
	// Services, number
	ResourceServices ResourceName = "services"
	// ReplicationControllers, number
	ResourceReplicationControllers ResourceName = "replicationcontrollers"
	// ResourceQuotas, number
	ResourceQuotas ResourceName = "resourcequotas"
	// ResourceSecrets, number
	ResourceSecrets ResourceName = "secrets"
	// ResourcePersistentVolumeClaims, number
	ResourcePersistentVolumeClaims ResourceName = "persistentvolumeclaims"
)

// ResourceQuotaSpec defines the desired hard limits to enforce for Quota
type ResourceQuotaSpec struct {
	// Hard is the set of desired hard limits for each named resource
	Hard ResourceList `json:"hard,omitempty"`
}

// ResourceQuotaStatus defines the enforced hard limits and observed use
type ResourceQuotaStatus struct {
	// Hard is the set of enforced hard limits for each named resource
	Hard ResourceList `json:"hard,omitempty"`
	// Used is the current observed total usage of the resource in the namespace
	Used ResourceList `json:"used,omitempty"`
}

// ResourceQuota sets aggregate quota restrictions enforced per namespace
type ResourceQuota struct {
	TypeMeta   `json:",inline"`
	ObjectMeta `json:"metadata,omitempty"`

	// Spec defines the desired quota
	Spec ResourceQuotaSpec `json:"spec,omitempty"`

	// Status defines the actual enforced quota and its current usage
	Status ResourceQuotaStatus `json:"status,omitempty"`
}

// ResourceQuotaList is a list of ResourceQuota items
type ResourceQuotaList struct {
	TypeMeta `json:",inline"`
	ListMeta `json:"metadata,omitempty"`

	// Items is a list of ResourceQuota objects
	Items []ResourceQuota `json:"items"`
}

// Secret holds secret data of a certain type.  The total bytes of the values in
// the Data field must be less than MaxSecretSize bytes.
type Secret struct {
	TypeMeta   `json:",inline"`
	ObjectMeta `json:"metadata,omitempty"`

	// Data contains the secret data.  Each key must be a valid DNS_SUBDOMAIN
	// or leading dot followed by valid DNS_SUBDOMAIN.
	// The serialized form of the secret data is a base64 encoded string,
	// representing the arbitrary (possibly non-string) data value here.
	Data map[string][]byte `json:"data,omitempty"`

	// Used to facilitate programmatic handling of secret data.
	Type SecretType `json:"type,omitempty"`
}

const MaxSecretSize = 1 * 1024 * 1024

type SecretType string

const (
	// SecretTypeOpaque is the default; arbitrary user-defined data
	SecretTypeOpaque SecretType = "Opaque"

	// SecretTypeServiceAccountToken contains a token that identifies a service account to the API
	//
	// Required fields:
	// - Secret.Annotations["kubernetes.io/service-account.name"] - the name of the ServiceAccount the token identifies
	// - Secret.Annotations["kubernetes.io/service-account.uid"] - the UID of the ServiceAccount the token identifies
	// - Secret.Data["token"] - a token that identifies the service account to the API
	SecretTypeServiceAccountToken SecretType = "kubernetes.io/service-account-token"

	// ServiceAccountNameKey is the key of the required annotation for SecretTypeServiceAccountToken secrets
	ServiceAccountNameKey = "kubernetes.io/service-account.name"
	// ServiceAccountUIDKey is the key of the required annotation for SecretTypeServiceAccountToken secrets
	ServiceAccountUIDKey = "kubernetes.io/service-account.uid"
	// ServiceAccountTokenKey is the key of the required data for SecretTypeServiceAccountToken secrets
	ServiceAccountTokenKey = "token"
	// ServiceAccountKubeconfigKey is the key of the optional kubeconfig data for SecretTypeServiceAccountToken secrets
	ServiceAccountKubeconfigKey = "kubernetes.kubeconfig"

	// SecretTypeDockercfg contains a dockercfg file that follows the same format rules as ~/.dockercfg
	//
	// Required fields:
	// - Secret.Data[".dockercfg"] - a serialized ~/.dockercfg file
	SecretTypeDockercfg SecretType = "kubernetes.io/dockercfg"

	// DockerConfigKey is the key of the required data for SecretTypeDockercfg secrets
	DockerConfigKey = ".dockercfg"
)

type SecretList struct {
	TypeMeta `json:",inline"`
	ListMeta `json:"metadata,omitempty"`

	Items []Secret `json:"items"`
}

// These constants are for remote command execution and port forwarding and are
// used by both the client side and server side components.
//
// This is probably not the ideal place for them, but it didn't seem worth it
// to create pkg/exec and pkg/portforward just to contain a single file with
// constants in it.  Suggestions for more appropriate alternatives are
// definitely welcome!
const (
	// Enable stdin for remote command execution
	ExecStdinParam = "input"
	// Enable stdout for remote command execution
	ExecStdoutParam = "output"
	// Enable stderr for remote command execution
	ExecStderrParam = "error"
	// Enable TTY for remote command execution
	ExecTTYParam = "tty"
	// Command to run for remote command execution
	ExecCommandParamm = "command"

	StreamType       = "streamType"
	StreamTypeStdin  = "stdin"
	StreamTypeStdout = "stdout"
	StreamTypeStderr = "stderr"
	StreamTypeData   = "data"
	StreamTypeError  = "error"

	PortHeader = "port"
)

// Similarly to above, these are constants to support HTTP PATCH utilized by
// both the client and server that didn't make sense for a whole package to be
// dedicated to.
type PatchType string

const (
	JSONPatchType           PatchType = "application/json-patch+json"
	MergePatchType          PatchType = "application/merge-patch+json"
	StrategicMergePatchType PatchType = "application/strategic-merge-patch+json"
)

// Type and constants for component health validation.
type ComponentConditionType string

// These are the valid conditions for the component.
const (
	ComponentHealthy ComponentConditionType = "Healthy"
)

type ComponentCondition struct {
	Type    ComponentConditionType `json:"type"`
	Status  ConditionStatus        `json:"status"`
	Message string                 `json:"message,omitempty"`
	Error   string                 `json:"error,omitempty"`
}

// ComponentStatus (and ComponentStatusList) holds the cluster validation info.
type ComponentStatus struct {
	TypeMeta   `json:",inline"`
	ObjectMeta `json:"metadata,omitempty"`

	Conditions []ComponentCondition `json:"conditions,omitempty"`
}

type ComponentStatusList struct {
	TypeMeta `json:",inline"`
	ListMeta `json:"metadata,omitempty"`

	Items []ComponentStatus `json:"items"`
}

// SecurityContext holds security configuration that will be applied to a container.  SecurityContext
// contains duplication of some existing fields from the Container resource.  These duplicate fields
// will be populated based on the Container configuration if they are not set.  Defining them on
// both the Container AND the SecurityContext will result in an error.
type SecurityContext struct {
	// Capabilities are the capabilities to add/drop when running the container
	Capabilities *Capabilities `json:"capabilities,omitempty" description:"the linux capabilites that should be added or removed"`

	// Run the container in privileged mode
	Privileged *bool `json:"privileged,omitempty" description:"run the container in privileged mode"`

	// SELinuxOptions are the labels to be applied to the container
	// and volumes
	SELinuxOptions *SELinuxOptions `json:"seLinuxOptions,omitempty" description:"options that control the SELinux labels applied"`

	// RunAsUser is the UID to run the entrypoint of the container process.
	RunAsUser *int64 `json:"runAsUser,omitempty" description:"the user id that runs the first process in the container"`
}

// SELinuxOptions are the labels to be applied to the container.
type SELinuxOptions struct {
	// SELinux user label
	User string `json:"user,omitempty" description:"the user label to apply to the container"`

	// SELinux role label
	Role string `json:"role,omitempty" description:"the role label to apply to the container"`

	// SELinux type label
	Type string `json:"type,omitempty" description:"the type label to apply to the container"`

	// SELinux level label.
	Level string `json:"level,omitempty" description:"the level label to apply to the container"`
}

// RangeAllocation is an opaque API object (not exposed to end users) that can be persisted to record
// the global allocation state of the cluster. The schema of Range and Data generic, in that Range
// should be a string representation of the inputs to a range (for instance, for IP allocation it
// might be a CIDR) and Data is an opaque blob understood by an allocator which is typically a
// binary range.  Consumers should use annotations to record additional information (schema version,
// data encoding hints). A range allocation should *ALWAYS* be recreatable at any time by observation
// of the cluster, thus the object is less strongly typed than most.
type RangeAllocation struct {
	TypeMeta   `json:",inline"`
	ObjectMeta `json:"metadata,omitempty"`
	// A string representing a unique label for a range of resources, such as a CIDR "10.0.0.0/8" or
	// port range "10000-30000". Range is not strongly schema'd here. The Range is expected to define
	// a start and end unless there is an implicit end.
	Range string `json:"range"`
	// A byte array representing the serialized state of a range allocation. Additional clarifiers on
	// the type or format of data should be represented with annotations. For IP allocations, this is
	// represented as a bit array starting at the base IP of the CIDR in Range, with each bit representing
	// a single allocated address (the fifth bit on CIDR 10.0.0.0/8 is 10.0.0.4).
	Data []byte `json:"data"`
}<|MERGE_RESOLUTION|>--- conflicted
+++ resolved
@@ -1040,17 +1040,11 @@
 	// None can be specified for headless services when proxying is not required
 	PortalIP string `json:"portalIP,omitempty"`
 
-<<<<<<< HEAD
 	// Type determines how the service will be exposed.  Valid options: ClusterIP, NodePort, LoadBalancer
 	Type ServiceType `json:"type,omitempty"`
 
-	// PublicIPs are used by external load balancers, or can be set by
-=======
-	// CreateExternalLoadBalancer indicates whether a load balancer should be created for this service.
-	CreateExternalLoadBalancer bool `json:"createExternalLoadBalancer,omitempty"`
 	// DeprecatedPublicIPs are deprecated and silently ignored.
 	// Old behaviour: PublicIPs are used by external load balancers, or can be set by
->>>>>>> 27149bf1
 	// users to handle external traffic that arrives at a node.
 	DeprecatedPublicIPs []string `json:"deprecatedPublicIPs,omitempty"`
 
