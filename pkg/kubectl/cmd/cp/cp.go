--- conflicted
+++ resolved
@@ -477,11 +477,7 @@
 				return err
 			}
 		} else {
-<<<<<<< HEAD
-			outFile, err := os.OpenFile(outFileName, os.O_CREATE|os.O_TRUNC|os.O_WRONLY, mode)
-=======
-			outFile, err := os.Create(destFileName)
->>>>>>> 3d12466c
+			outFile, err := os.OpenFile(destFileName, os.O_CREATE|os.O_TRUNC|os.O_WRONLY, mode)
 			if err != nil {
 				return err
 			}
