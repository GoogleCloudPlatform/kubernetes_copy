--- conflicted
+++ resolved
@@ -127,11 +127,7 @@
 cluster.  If you want to expose this service to the external internet, you may
 need to set up firewall rules for the service port(s) (%s) to serve traffic.
 
-<<<<<<< HEAD
-See http://releases.k8s.io/HEAD/docs/services-firewalls.md for more details.
-=======
 See http://releases.k8s.io/HEAD/docs/user-guide/services-firewalls.md for more details.
->>>>>>> ee46e383
 `,
 				makePortsString(obj.Spec.Ports, true))
 			out.Write([]byte(msg))
