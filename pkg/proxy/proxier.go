/*
Copyright 2014 The Kubernetes Authors All rights reserved.

Licensed under the Apache License, Version 2.0 (the "License");
you may not use this file except in compliance with the License.
You may obtain a copy of the License at

    http://www.apache.org/licenses/LICENSE-2.0

Unless required by applicable law or agreed to in writing, software
distributed under the License is distributed on an "AS IS" BASIS,
WITHOUT WARRANTIES OR CONDITIONS OF ANY KIND, either express or implied.
See the License for the specific language governing permissions and
limitations under the License.
*/

package proxy

import (
	"fmt"
	"net"
	"strconv"
	"strings"
	"sync"
	"sync/atomic"
	"time"

	"github.com/GoogleCloudPlatform/kubernetes/pkg/api"
	"github.com/GoogleCloudPlatform/kubernetes/pkg/types"
	"github.com/GoogleCloudPlatform/kubernetes/pkg/util"
	"github.com/GoogleCloudPlatform/kubernetes/pkg/util/errors"
	"github.com/GoogleCloudPlatform/kubernetes/pkg/util/iptables"
	"github.com/golang/glog"
)

type serviceInfo struct {
	portalIP            net.IP
	portalPort          int
	protocol            api.Protocol
	proxyPort           int
	socket              proxySocket
	timeout             time.Duration
<<<<<<< HEAD
	publicIPs           []string // TODO: make this net.IP
	nodePort            int
=======
	loadBalancerStatus  api.LoadBalancerStatus
>>>>>>> 9855a813
	sessionAffinityType api.ServiceAffinity
	stickyMaxAgeMinutes int
}

func logTimeout(err error) bool {
	if e, ok := err.(net.Error); ok {
		if e.Timeout() {
			glog.V(3).Infof("connection to endpoint closed due to inactivity")
			return true
		}
	}
	return false
}

// Proxier is a simple proxy for TCP connections between a localhost:lport
// and services that provide the actual implementations.
type Proxier struct {
	loadBalancer  LoadBalancer
	mu            sync.Mutex // protects serviceMap
	serviceMap    map[ServicePortName]*serviceInfo
	portMapMutex  sync.Mutex
	portMap       map[portMapKey]ServicePortName
	numProxyLoops int32 // use atomic ops to access this; mostly for testing
	listenIP      net.IP
	iptables      iptables.Interface
	hostIP        net.IP
}

// A key for the portMap
type portMapKey struct {
	port     int
	protocol api.Protocol
}

func (k *portMapKey) String() string {
	return fmt.Sprintf("%s/%d", k.protocol, k.port)
}

var (
	// ErrProxyOnLocalhost is returned by NewProxier if the user requests a proxier on
	// the loopback address. May be checked for by callers of NewProxier to know whether
	// the caller provided invalid input.
	ErrProxyOnLocalhost = fmt.Errorf("cannot proxy on localhost")
)

// IsProxyLocked returns true if the proxy could not acquire the lock on iptables.
func IsProxyLocked(err error) bool {
	return strings.Contains(err.Error(), "holding the xtables lock")
}

// NewProxier returns a new Proxier given a LoadBalancer and an address on
// which to listen.  Because of the iptables logic, It is assumed that there
// is only a single Proxier active on a machine. An error will be returned if
// the proxier cannot be started due to an invalid ListenIP (loopback) or
// if iptables fails to update or acquire the initial lock. Once a proxier is
// created, it will keep iptables up to date in the background and will not
// terminate if a particular iptables call fails.
func NewProxier(loadBalancer LoadBalancer, listenIP net.IP, iptables iptables.Interface) (*Proxier, error) {
	if listenIP.Equal(localhostIPv4) || listenIP.Equal(localhostIPv6) {
		return nil, ErrProxyOnLocalhost
	}

	hostIP, err := util.ChooseHostInterface()
	if err != nil {
		return nil, fmt.Errorf("failed to select a host interface: %v", err)
	}

	glog.V(2).Infof("Setting proxy IP to %v and initializing iptables", hostIP)
	return createProxier(loadBalancer, listenIP, iptables, hostIP)
}

func createProxier(loadBalancer LoadBalancer, listenIP net.IP, iptables iptables.Interface, hostIP net.IP) (*Proxier, error) {
	// Set up the iptables foundations we need.
	if err := iptablesInit(iptables); err != nil {
		return nil, fmt.Errorf("failed to initialize iptables: %v", err)
	}
	// Flush old iptables rules (since the bound ports will be invalid after a restart).
	// When OnUpdate() is first called, the rules will be recreated.
	if err := iptablesFlush(iptables); err != nil {
		return nil, fmt.Errorf("failed to flush iptables: %v", err)
	}
	return &Proxier{
		loadBalancer: loadBalancer,
		serviceMap:   make(map[ServicePortName]*serviceInfo),
		portMap:      make(map[portMapKey]ServicePortName),
		listenIP:     listenIP,
		iptables:     iptables,
		hostIP:       hostIP,
	}, nil
}

// The periodic interval for checking the state of things.
const syncInterval = 5 * time.Second

// SyncLoop runs periodic work.  This is expected to run as a goroutine or as the main loop of the app.  It does not return.
func (proxier *Proxier) SyncLoop() {
	t := time.NewTicker(syncInterval)
	defer t.Stop()
	for {
		<-t.C
		glog.V(6).Infof("Periodic sync")
		if err := iptablesInit(proxier.iptables); err != nil {
			glog.Errorf("Failed to ensure iptables: %v", err)
		}
		proxier.ensurePortals()
		proxier.cleanupStaleStickySessions()
	}
}

// Ensure that portals exist for all services.
func (proxier *Proxier) ensurePortals() {
	proxier.mu.Lock()
	defer proxier.mu.Unlock()
	// NB: This does not remove rules that should not be present.
	for name, info := range proxier.serviceMap {
		err := proxier.openPortal(name, info)
		if err != nil {
			glog.Errorf("Failed to ensure portal for %q: %v", name, err)
		}
	}
}

// clean up any stale sticky session records in the hash map.
func (proxier *Proxier) cleanupStaleStickySessions() {
	proxier.mu.Lock()
	defer proxier.mu.Unlock()
	for name := range proxier.serviceMap {
		proxier.loadBalancer.CleanupStaleStickySessions(name)
	}
}

// This assumes proxier.mu is not locked.
func (proxier *Proxier) stopProxy(service ServicePortName, info *serviceInfo) error {
	proxier.mu.Lock()
	defer proxier.mu.Unlock()
	return proxier.stopProxyInternal(service, info)
}

// This assumes proxier.mu is locked.
func (proxier *Proxier) stopProxyInternal(service ServicePortName, info *serviceInfo) error {
	delete(proxier.serviceMap, service)
	return info.socket.Close()
}

func (proxier *Proxier) getServiceInfo(service ServicePortName) (*serviceInfo, bool) {
	proxier.mu.Lock()
	defer proxier.mu.Unlock()
	info, ok := proxier.serviceMap[service]
	return info, ok
}

func (proxier *Proxier) setServiceInfo(service ServicePortName, info *serviceInfo) {
	proxier.mu.Lock()
	defer proxier.mu.Unlock()
	proxier.serviceMap[service] = info
}

// addServiceOnPort starts listening for a new service, returning the serviceInfo.
// Pass proxyPort=0 to allocate a random port. The timeout only applies to UDP
// connections, for now.
func (proxier *Proxier) addServiceOnPort(service ServicePortName, protocol api.Protocol, proxyPort int, timeout time.Duration) (*serviceInfo, error) {
	sock, err := newProxySocket(protocol, proxier.listenIP, proxyPort)
	if err != nil {
		return nil, err
	}
	_, portStr, err := net.SplitHostPort(sock.Addr().String())
	if err != nil {
		sock.Close()
		return nil, err
	}
	portNum, err := strconv.Atoi(portStr)
	if err != nil {
		sock.Close()
		return nil, err
	}
	si := &serviceInfo{
		proxyPort:           portNum,
		protocol:            protocol,
		socket:              sock,
		timeout:             timeout,
		sessionAffinityType: api.ServiceAffinityNone, // default
		stickyMaxAgeMinutes: 180,                     // TODO: paramaterize this in the API.
	}
	proxier.setServiceInfo(service, si)

	glog.V(2).Infof("Proxying for service %q on %s port %d", service, protocol, portNum)
	go func(service ServicePortName, proxier *Proxier) {
		defer util.HandleCrash()
		atomic.AddInt32(&proxier.numProxyLoops, 1)
		sock.ProxyLoop(service, si, proxier)
		atomic.AddInt32(&proxier.numProxyLoops, -1)
	}(service, proxier)

	return si, nil
}

// How long we leave idle UDP connections open.
const udpIdleTimeout = 10 * time.Second

// OnUpdate manages the active set of service proxies.
// Active service proxies are reinitialized if found in the update set or
// shutdown if missing from the update set.
func (proxier *Proxier) OnUpdate(services []api.Service) {
	glog.V(4).Infof("Received update notice: %+v", services)
	activeServices := make(map[ServicePortName]bool) // use a map as a set
	for i := range services {
		service := &services[i]

		// if PortalIP is "None" or empty, skip proxying
		if !api.IsServiceIPSet(service) {
			glog.V(3).Infof("Skipping service %s due to portal IP = %q", types.NamespacedName{service.Namespace, service.Name}, service.Spec.PortalIP)
			continue
		}

		for i := range service.Spec.Ports {
			servicePort := &service.Spec.Ports[i]

			serviceName := ServicePortName{types.NamespacedName{service.Namespace, service.Name}, servicePort.Name}
			activeServices[serviceName] = true
			serviceIP := net.ParseIP(service.Spec.PortalIP)
			info, exists := proxier.getServiceInfo(serviceName)
			// TODO: check health of the socket?  What if ProxyLoop exited?
			if exists && sameConfig(info, service, servicePort) {
				// Nothing changed.
				continue
			}
			if exists {
				glog.V(4).Infof("Something changed for service %q: stopping it", serviceName)
				err := proxier.closePortal(serviceName, info)
				if err != nil {
					glog.Errorf("Failed to close portal for %q: %v", serviceName, err)
				}
				err = proxier.stopProxy(serviceName, info)
				if err != nil {
					glog.Errorf("Failed to stop service %q: %v", serviceName, err)
				}
			}
			glog.V(1).Infof("Adding new service %q at %s:%d/%s", serviceName, serviceIP, servicePort.Port, servicePort.Protocol)
			info, err := proxier.addServiceOnPort(serviceName, servicePort.Protocol, 0, udpIdleTimeout)
			if err != nil {
				glog.Errorf("Failed to start proxy for %q: %v", serviceName, err)
				continue
			}
			info.portalIP = serviceIP
			info.portalPort = servicePort.Port
<<<<<<< HEAD
			info.publicIPs = service.Spec.PublicIPs
			// TODO(justinsb): switch to servicePort.NodePort when that lands
			info.nodePort = 0
=======
			// Deep-copy in case the service instance changes
			info.loadBalancerStatus = *api.LoadBalancerStatusDeepCopy(&service.Status.LoadBalancer)
>>>>>>> 9855a813
			info.sessionAffinityType = service.Spec.SessionAffinity
			glog.V(4).Infof("info: %+v", info)

			err = proxier.openPortal(serviceName, info)
			if err != nil {
				glog.Errorf("Failed to open portal for %q: %v", serviceName, err)
			}
			proxier.loadBalancer.NewService(serviceName, info.sessionAffinityType, info.stickyMaxAgeMinutes)
		}
	}
	proxier.mu.Lock()
	defer proxier.mu.Unlock()
	for name, info := range proxier.serviceMap {
		if !activeServices[name] {
			glog.V(1).Infof("Stopping service %q", name)
			err := proxier.closePortal(name, info)
			if err != nil {
				glog.Errorf("Failed to close portal for %q: %v", name, err)
			}
			err = proxier.stopProxyInternal(name, info)
			if err != nil {
				glog.Errorf("Failed to stop service %q: %v", name, err)
			}
		}
	}
}

func sameConfig(info *serviceInfo, service *api.Service, port *api.ServicePort) bool {
	// TODO(justinsb): switch to port.NodePort when that lands
	if info.protocol != port.Protocol || info.portalPort != port.Port || info.nodePort != 0 /*port.NodePort*/ {
		return false
	}
	if !info.portalIP.Equal(net.ParseIP(service.Spec.PortalIP)) {
		return false
	}
	if !api.LoadBalancerStatusEqual(&info.loadBalancerStatus, &service.Status.LoadBalancer) {
		return false
	}
	if info.sessionAffinityType != service.Spec.SessionAffinity {
		return false
	}
	return true
}

func ipsEqual(lhs, rhs []string) bool {
	if len(lhs) != len(rhs) {
		return false
	}
	for i := range lhs {
		if lhs[i] != rhs[i] {
			return false
		}
	}
	return true
}

func (proxier *Proxier) openPortal(service ServicePortName, info *serviceInfo) error {
	err := proxier.openOnePortal(info.portalIP, info.portalPort, info.protocol, proxier.listenIP, info.proxyPort, service)
	if err != nil {
		return err
	}
	for _, ingress := range info.loadBalancerStatus.Ingress {
		if ingress.IP != "" {
			err = proxier.openOnePortal(net.ParseIP(ingress.IP), info.portalPort, info.protocol, proxier.listenIP, info.proxyPort, service)
			if err != nil {
				return err
			}
		}
	}
	if info.nodePort != 0 {
		err = proxier.openNodePort(info.nodePort, info.protocol, proxier.listenIP, info.proxyPort, service)
		if err != nil {
			return err
		}
	}
	return nil
}

func (proxier *Proxier) openOnePortal(portalIP net.IP, portalPort int, protocol api.Protocol, proxyIP net.IP, proxyPort int, name ServicePortName) error {
	// Handle traffic from containers.
	args := proxier.iptablesContainerPortalArgs(portalIP, portalPort, protocol, proxyIP, proxyPort, name)
	existed, err := proxier.iptables.EnsureRule(iptables.Append, iptables.TableNAT, iptablesContainerPortalChain, args...)
	if err != nil {
		glog.Errorf("Failed to install iptables %s rule for service %q", iptablesContainerPortalChain, name)
		return err
	}
	if !existed {
		glog.V(3).Infof("Opened iptables from-containers portal for service %q on %s %s:%d", name, protocol, portalIP, portalPort)
	}

	// Handle traffic from the host.
	args = proxier.iptablesHostPortalArgs(portalIP, portalPort, protocol, proxyIP, proxyPort, name)
	existed, err = proxier.iptables.EnsureRule(iptables.Append, iptables.TableNAT, iptablesHostPortalChain, args...)
	if err != nil {
		glog.Errorf("Failed to install iptables %s rule for service %q", iptablesHostPortalChain, name)
		return err
	}
	if !existed {
		glog.V(3).Infof("Opened iptables from-host portal for service %q on %s %s:%d", name, protocol, portalIP, portalPort)
	}
	return nil
}

// Marks a port as being owned by a particular service, or returns error if already claimed.
// Idempotent: reclaiming with the same owner is not an error
func (proxier *Proxier) claimPort(port int, protocol api.Protocol, owner ServicePortName) error {
	proxier.portMapMutex.Lock()
	defer proxier.portMapMutex.Unlock()

	// TODO: We could pre-populate some reserved ports into portMap and/or blacklist some well-known ports

	key := portMapKey{port: port, protocol: protocol}
	existing, found := proxier.portMap[key]
	if !found {
		proxier.portMap[key] = owner
		return nil
	}
	if existing == owner {
		// We are idempotent
		return nil
	}
	return fmt.Errorf("Port conflict detected on port %v.  %v vs %v", key, owner, existing)
}

// Release a claim on a port.  Returns an error if the owner does not match the claim.
// Tolerates release on an unclaimed port, to simplify .
func (proxier *Proxier) releasePort(port int, protocol api.Protocol, owner ServicePortName) error {
	proxier.portMapMutex.Lock()
	defer proxier.portMapMutex.Unlock()

	key := portMapKey{port: port, protocol: protocol}
	existing, found := proxier.portMap[key]
	if !found {
		// We tolerate this, it happens if we are cleaning up a failed allocation
		glog.Infof("Ignoring release on unowned port: %v", key)
		return nil
	}
	if existing != owner {
		return fmt.Errorf("Port conflict detected on port %v (unowned unlock).  %v vs %v", key, owner, existing)
	}
	delete(proxier.portMap, key)
	return nil
}

func (proxier *Proxier) openNodePort(nodePort int, protocol api.Protocol, proxyIP net.IP, proxyPort int, name ServicePortName) error {
	// TODO: Do we want to allow containers to access public services?  Probably yes.
	// TODO: We could refactor this to be the same code as portal, but with IP == nil

	err := proxier.claimPort(nodePort, protocol, name)
	if err != nil {
		return err
	}

	// Handle traffic from containers.
	args := proxier.iptablesContainerNodePortArgs(nodePort, protocol, proxyIP, proxyPort, name)
	existed, err := proxier.iptables.EnsureRule(iptables.Append, iptables.TableNAT, iptablesContainerNodePortChain, args...)
	if err != nil {
		glog.Errorf("Failed to install iptables %s rule for service %q", iptablesContainerNodePortChain, name)
		return err
	}
	if !existed {
		glog.Infof("Opened iptables from-containers public port for service %q on %s port %d", name, protocol, nodePort)
	}

	// Handle traffic from the host.
	args = proxier.iptablesHostNodePortArgs(nodePort, protocol, proxyIP, proxyPort, name)
	existed, err = proxier.iptables.EnsureRule(iptables.Append, iptables.TableNAT, iptablesHostNodePortChain, args...)
	if err != nil {
		glog.Errorf("Failed to install iptables %s rule for service %q", iptablesHostNodePortChain, name)
		return err
	}
	if !existed {
		glog.Infof("Opened iptables from-host public port for service %q on %s port %d", name, protocol, nodePort)
	}
	return nil
}

func (proxier *Proxier) closePortal(service ServicePortName, info *serviceInfo) error {
	// Collect errors and report them all at the end.
	el := proxier.closeOnePortal(info.portalIP, info.portalPort, info.protocol, proxier.listenIP, info.proxyPort, service)
	for _, ingress := range info.loadBalancerStatus.Ingress {
		if ingress.IP != "" {
			el = append(el, proxier.closeOnePortal(net.ParseIP(ingress.IP), info.portalPort, info.protocol, proxier.listenIP, info.proxyPort, service)...)
		}
	}
	if info.nodePort != 0 {
		el = append(el, proxier.closeNodePort(info.nodePort, info.protocol, proxier.listenIP, info.proxyPort, service)...)
	}
	if len(el) == 0 {
		glog.V(3).Infof("Closed iptables portals for service %q", service)
	} else {
		glog.Errorf("Some errors closing iptables portals for service %q", service)
	}
	return errors.NewAggregate(el)
}

func (proxier *Proxier) closeOnePortal(portalIP net.IP, portalPort int, protocol api.Protocol, proxyIP net.IP, proxyPort int, name ServicePortName) []error {
	el := []error{}

	// Handle traffic from containers.
	args := proxier.iptablesContainerPortalArgs(portalIP, portalPort, protocol, proxyIP, proxyPort, name)
	if err := proxier.iptables.DeleteRule(iptables.TableNAT, iptablesContainerPortalChain, args...); err != nil {
		glog.Errorf("Failed to delete iptables %s rule for service %q", iptablesContainerPortalChain, name)
		el = append(el, err)
	}

	// Handle traffic from the host.
	args = proxier.iptablesHostPortalArgs(portalIP, portalPort, protocol, proxyIP, proxyPort, name)
	if err := proxier.iptables.DeleteRule(iptables.TableNAT, iptablesHostPortalChain, args...); err != nil {
		glog.Errorf("Failed to delete iptables %s rule for service %q", iptablesHostPortalChain, name)
		el = append(el, err)
	}

	return el
}

func (proxier *Proxier) closeNodePort(nodePort int, protocol api.Protocol, proxyIP net.IP, proxyPort int, name ServicePortName) []error {
	el := []error{}

	// Handle traffic from containers.
	args := proxier.iptablesContainerNodePortArgs(nodePort, protocol, proxyIP, proxyPort, name)
	if err := proxier.iptables.DeleteRule(iptables.TableNAT, iptablesContainerNodePortChain, args...); err != nil {
		glog.Errorf("Failed to delete iptables %s rule for service %q", iptablesContainerNodePortChain, name)
		el = append(el, err)
	}

	// Handle traffic from the host.
	args = proxier.iptablesHostNodePortArgs(nodePort, protocol, proxyIP, proxyPort, name)
	if err := proxier.iptables.DeleteRule(iptables.TableNAT, iptablesHostNodePortChain, args...); err != nil {
		glog.Errorf("Failed to delete iptables %s rule for service %q", iptablesHostNodePortChain, name)
		el = append(el, err)
	}

	if err := proxier.releasePort(nodePort, protocol, name); err != nil {
		el = append(el, err)
	}

	return el
}

// See comments in the *PortalArgs() functions for some details about why we
// use two chains for portals.
var iptablesContainerPortalChain iptables.Chain = "KUBE-PORTALS-CONTAINER"
var iptablesHostPortalChain iptables.Chain = "KUBE-PORTALS-HOST"

// Chains for NodePort services
var iptablesContainerNodePortChain iptables.Chain = "KUBE-NODEPORT-CONTAINER"
var iptablesHostNodePortChain iptables.Chain = "KUBE-NODEPORT-HOST"

// Ensure that the iptables infrastructure we use is set up.  This can safely be called periodically.
func iptablesInit(ipt iptables.Interface) error {
	// TODO: There is almost certainly room for optimization here.  E.g. If
	// we knew the portal_net CIDR we could fast-track outbound packets not
	// destined for a service. There's probably more, help wanted.

	// Danger - order of these rules matters here:
	//
	// We match portal rules first, then NodePort rules.  For NodePort rules, we filter primarily on --dst-type LOCAL,
	// because we want to listen on all local addresses, but don't match internet traffic with the same dst port number.
	//
	// There is one complication (per thockin):
	// -m addrtype --dst-type LOCAL is what we want except that it is broken (by intent without foresight to our usecase)
	// on at least GCE. Specifically, GCE machines have a daemon which learns what external IPs are forwarded to that
	// machine, and configure a local route for that IP, making a match for --dst-type LOCAL when we don't want it to.
	// Removing the route gives correct behavior until the daemon recreates it.
	// Killing the daemon is an option, but means that any non-kubernetes use of the machine with external IP will be broken.
	//
	// This applies to IPs on GCE that are actually from a load-balancer; they will be categorized as LOCAL.
	// _If_ the chains were in the wrong order, and the LB traffic had dst-port == a NodePort on some other service,
	// the NodePort would take priority (incorrectly).
	// This is unlikely (and would only affect outgoing traffic from the cluster to the load balancer, which seems
	// doubly-unlikely), but we need to be careful to keep the rules in the right order.
	args := []string{ /* portal_net matching could go here */ }
	args = append(args, "-m", "comment", "--comment", "handle Portals; NOTE: this must be before the NodePort rules")
	if _, err := ipt.EnsureChain(iptables.TableNAT, iptablesContainerPortalChain); err != nil {
		return err
	}
	if _, err := ipt.EnsureRule(iptables.Prepend, iptables.TableNAT, iptables.ChainPrerouting, append(args, "-j", string(iptablesContainerPortalChain))...); err != nil {
		return err
	}
	if _, err := ipt.EnsureChain(iptables.TableNAT, iptablesHostPortalChain); err != nil {
		return err
	}
	if _, err := ipt.EnsureRule(iptables.Prepend, iptables.TableNAT, iptables.ChainOutput, append(args, "-j", string(iptablesHostPortalChain))...); err != nil {
		return err
	}

	// This set of rules matches broadly (addrtype & destination port), and therefore must come after the portal rules
	args = []string{"-m", "addrtype", "--dst-type", "LOCAL"}
	args = append(args, "-m", "comment", "--comment", "handle service NodePorts; NOTE: this must be the last rule in the chain")
	if _, err := ipt.EnsureChain(iptables.TableNAT, iptablesContainerNodePortChain); err != nil {
		return err
	}
	if _, err := ipt.EnsureRule(iptables.Append, iptables.TableNAT, iptables.ChainPrerouting, append(args, "-j", string(iptablesContainerNodePortChain))...); err != nil {
		return err
	}
	if _, err := ipt.EnsureChain(iptables.TableNAT, iptablesHostNodePortChain); err != nil {
		return err
	}
	if _, err := ipt.EnsureRule(iptables.Append, iptables.TableNAT, iptables.ChainOutput, append(args, "-j", string(iptablesHostNodePortChain))...); err != nil {
		return err
	}

	// TODO: Verify order of rules.
	return nil
}

// Flush all of our custom iptables rules.
func iptablesFlush(ipt iptables.Interface) error {
	el := []error{}
	if err := ipt.FlushChain(iptables.TableNAT, iptablesContainerPortalChain); err != nil {
		el = append(el, err)
	}
	if err := ipt.FlushChain(iptables.TableNAT, iptablesHostPortalChain); err != nil {
		el = append(el, err)
	}
	if err := ipt.FlushChain(iptables.TableNAT, iptablesContainerNodePortChain); err != nil {
		el = append(el, err)
	}
	if err := ipt.FlushChain(iptables.TableNAT, iptablesHostNodePortChain); err != nil {
		el = append(el, err)
	}
	if len(el) != 0 {
		glog.Errorf("Some errors flushing old iptables portals: %v", el)
	}
	return errors.NewAggregate(el)
}

// Used below.
var zeroIPv4 = net.ParseIP("0.0.0.0")
var localhostIPv4 = net.ParseIP("127.0.0.1")

var zeroIPv6 = net.ParseIP("::0")
var localhostIPv6 = net.ParseIP("::1")

// Build a slice of iptables args that are common to from-container and from-host portal rules.
func iptablesCommonPortalArgs(destIP net.IP, destPort int, protocol api.Protocol, service ServicePortName) []string {
	// This list needs to include all fields as they are eventually spit out
	// by iptables-save.  This is because some systems do not support the
	// 'iptables -C' arg, and so fall back on parsing iptables-save output.
	// If this does not match, it will not pass the check.  For example:
	// adding the /32 on the destination IP arg is not strictly required,
	// but causes this list to not match the final iptables-save output.
	// This is fragile and I hope one day we can stop supporting such old
	// iptables versions.
	args := []string{
		"-m", "comment",
		"--comment", service.String(),
		"-p", strings.ToLower(string(protocol)),
		"-m", strings.ToLower(string(protocol)),
		"--dport", fmt.Sprintf("%d", destPort),
	}

	if destIP != nil {
		args = append(args, "-d", fmt.Sprintf("%s/32", destIP.String()))
	}

	return args
}

// Build a slice of iptables args for a from-container portal rule.
func (proxier *Proxier) iptablesContainerPortalArgs(destIP net.IP, destPort int, protocol api.Protocol, proxyIP net.IP, proxyPort int, service ServicePortName) []string {
	args := iptablesCommonPortalArgs(destIP, destPort, protocol, service)

	// This is tricky.
	//
	// If the proxy is bound (see Proxier.listenIP) to 0.0.0.0 ("any
	// interface") we want to use REDIRECT, which sends traffic to the
	// "primary address of the incoming interface" which means the container
	// bridge, if there is one.  When the response comes, it comes from that
	// same interface, so the NAT matches and the response packet is
	// correct.  This matters for UDP, since there is no per-connection port
	// number.
	//
	// The alternative would be to use DNAT, except that it doesn't work
	// (empirically):
	//   * DNAT to 127.0.0.1 = Packets just disappear - this seems to be a
	//     well-known limitation of iptables.
	//   * DNAT to eth0's IP = Response packets come from the bridge, which
	//     breaks the NAT, and makes things like DNS not accept them.  If
	//     this could be resolved, it would simplify all of this code.
	//
	// If the proxy is bound to a specific IP, then we have to use DNAT to
	// that IP.  Unlike the previous case, this works because the proxy is
	// ONLY listening on that IP, not the bridge.
	//
	// Why would anyone bind to an address that is not inclusive of
	// localhost?  Apparently some cloud environments have their public IP
	// exposed as a real network interface AND do not have firewalling.  We
	// don't want to expose everything out to the world.
	//
	// Unfortunately, I don't know of any way to listen on some (N > 1)
	// interfaces but not ALL interfaces, short of doing it manually, and
	// this is simpler than that.
	//
	// If the proxy is bound to localhost only, all of this is broken.  Not
	// allowed.
	if proxyIP.Equal(zeroIPv4) || proxyIP.Equal(zeroIPv6) {
		// TODO: Can we REDIRECT with IPv6?
		args = append(args, "-j", "REDIRECT", "--to-ports", fmt.Sprintf("%d", proxyPort))
	} else {
		// TODO: Can we DNAT with IPv6?
		args = append(args, "-j", "DNAT", "--to-destination", net.JoinHostPort(proxyIP.String(), strconv.Itoa(proxyPort)))
	}
	return args
}

// Build a slice of iptables args for a from-host portal rule.
func (proxier *Proxier) iptablesHostPortalArgs(destIP net.IP, destPort int, protocol api.Protocol, proxyIP net.IP, proxyPort int, service ServicePortName) []string {
	args := iptablesCommonPortalArgs(destIP, destPort, protocol, service)

	// This is tricky.
	//
	// If the proxy is bound (see Proxier.listenIP) to 0.0.0.0 ("any
	// interface") we want to do the same as from-container traffic and use
	// REDIRECT.  Except that it doesn't work (empirically).  REDIRECT on
	// localpackets sends the traffic to localhost (special case, but it is
	// documented) but the response comes from the eth0 IP (not sure why,
	// truthfully), which makes DNS unhappy.
	//
	// So we have to use DNAT.  DNAT to 127.0.0.1 can't work for the same
	// reason.
	//
	// So we do our best to find an interface that is not a loopback and
	// DNAT to that.  This works (again, empirically).
	//
	// If the proxy is bound to a specific IP, then we have to use DNAT to
	// that IP.  Unlike the previous case, this works because the proxy is
	// ONLY listening on that IP, not the bridge.
	//
	// If the proxy is bound to localhost only, this should work, but we
	// don't allow it for now.
	if proxyIP.Equal(zeroIPv4) || proxyIP.Equal(zeroIPv6) {
		proxyIP = proxier.hostIP
	}
	// TODO: Can we DNAT with IPv6?
	args = append(args, "-j", "DNAT", "--to-destination", net.JoinHostPort(proxyIP.String(), strconv.Itoa(proxyPort)))
	return args
}

// Build a slice of iptables args for a from-container public-port rule.
// See iptablesContainerPortalArgs
// TODO: Should we just reuse iptablesContainerPortalArgs?
func (proxier *Proxier) iptablesContainerNodePortArgs(nodePort int, protocol api.Protocol, proxyIP net.IP, proxyPort int, service ServicePortName) []string {
	args := iptablesCommonPortalArgs(nil, nodePort, protocol, service)

	if proxyIP.Equal(zeroIPv4) || proxyIP.Equal(zeroIPv6) {
		// TODO: Can we REDIRECT with IPv6?
		args = append(args, "-j", "REDIRECT", "--to-ports", fmt.Sprintf("%d", proxyPort))
	} else {
		// TODO: Can we DNAT with IPv6?
		args = append(args, "-j", "DNAT", "--to-destination", net.JoinHostPort(proxyIP.String(), strconv.Itoa(proxyPort)))
	}

	return args
}

// Build a slice of iptables args for a from-host public-port rule.
// See iptablesHostPortalArgs
// TODO: Should we just reuse iptablesHostPortalArgs?
func (proxier *Proxier) iptablesHostNodePortArgs(nodePort int, protocol api.Protocol, proxyIP net.IP, proxyPort int, service ServicePortName) []string {
	args := iptablesCommonPortalArgs(nil, nodePort, protocol, service)

	if proxyIP.Equal(zeroIPv4) || proxyIP.Equal(zeroIPv6) {
		proxyIP = proxier.hostIP
	}
	// TODO: Can we DNAT with IPv6?
	args = append(args, "-j", "DNAT", "--to-destination", net.JoinHostPort(proxyIP.String(), strconv.Itoa(proxyPort)))
	return args
}

func isTooManyFDsError(err error) bool {
	return strings.Contains(err.Error(), "too many open files")
}

func isClosedError(err error) bool {
	// A brief discussion about handling closed error here:
	// https://code.google.com/p/go/issues/detail?id=4373#c14
	// TODO: maybe create a stoppable TCP listener that returns a StoppedError
	return strings.HasSuffix(err.Error(), "use of closed network connection")
}<|MERGE_RESOLUTION|>--- conflicted
+++ resolved
@@ -40,12 +40,8 @@
 	proxyPort           int
 	socket              proxySocket
 	timeout             time.Duration
-<<<<<<< HEAD
-	publicIPs           []string // TODO: make this net.IP
 	nodePort            int
-=======
 	loadBalancerStatus  api.LoadBalancerStatus
->>>>>>> 9855a813
 	sessionAffinityType api.ServiceAffinity
 	stickyMaxAgeMinutes int
 }
@@ -291,14 +287,10 @@
 			}
 			info.portalIP = serviceIP
 			info.portalPort = servicePort.Port
-<<<<<<< HEAD
-			info.publicIPs = service.Spec.PublicIPs
+			// Deep-copy in case the service instance changes
+			info.loadBalancerStatus = *api.LoadBalancerStatusDeepCopy(&service.Status.LoadBalancer)
 			// TODO(justinsb): switch to servicePort.NodePort when that lands
 			info.nodePort = 0
-=======
-			// Deep-copy in case the service instance changes
-			info.loadBalancerStatus = *api.LoadBalancerStatusDeepCopy(&service.Status.LoadBalancer)
->>>>>>> 9855a813
 			info.sessionAffinityType = service.Spec.SessionAffinity
 			glog.V(4).Infof("info: %+v", info)
 
