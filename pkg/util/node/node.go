/*
Copyright 2015 The Kubernetes Authors.

Licensed under the Apache License, Version 2.0 (the "License");
you may not use this file except in compliance with the License.
You may obtain a copy of the License at

    http://www.apache.org/licenses/LICENSE-2.0

Unless required by applicable law or agreed to in writing, software
distributed under the License is distributed on an "AS IS" BASIS,
WITHOUT WARRANTIES OR CONDITIONS OF ANY KIND, either express or implied.
See the License for the specific language governing permissions and
limitations under the License.
*/

package node

import (
	"encoding/json"
	"fmt"
	"net"
	"os"
	"strings"
	"time"

	"github.com/golang/glog"
	"k8s.io/api/core/v1"
	metav1 "k8s.io/apimachinery/pkg/apis/meta/v1"
	"k8s.io/apimachinery/pkg/types"
	"k8s.io/apimachinery/pkg/util/strategicpatch"
	clientset "k8s.io/client-go/kubernetes"
	v1core "k8s.io/client-go/kubernetes/typed/core/v1"
	api "k8s.io/kubernetes/pkg/apis/core"
	kubeletapis "k8s.io/kubernetes/pkg/kubelet/apis"
)

const (
	// The reason and message set on a pod when its state cannot be confirmed as kubelet is unresponsive
	// on the node it is (was) running.
	NodeUnreachablePodReason  = "NodeLost"
	NodeUnreachablePodMessage = "Node %v which was running pod %v is unresponsive"
)

// GetHostname returns OS's hostname if 'hostnameOverride' is empty; otherwise, return 'hostnameOverride'.
func GetHostname(hostnameOverride string) string {
	hostname := hostnameOverride
	if hostname == "" {
		nodename, err := os.Hostname()
		if err != nil {
			glog.Fatalf("Couldn't determine hostname: %v", err)
		}
		hostname = nodename
	}
	return strings.ToLower(strings.TrimSpace(hostname))
}

// GetPreferredNodeAddress returns the address of the provided node, using the provided preference order.
// If none of the preferred address types are found, an error is returned.
func GetPreferredNodeAddress(node *v1.Node, preferredAddressTypes []v1.NodeAddressType) (string, error) {
	for _, addressType := range preferredAddressTypes {
		for _, address := range node.Status.Addresses {
			if address.Type == addressType {
				return address.Address, nil
			}
		}
		// If hostname was requested and no Hostname address was registered...
		if addressType == v1.NodeHostName {
			// ...fall back to the kubernetes.io/hostname label for compatibility with kubelets before 1.5
			if hostname, ok := node.Labels[kubeletapis.LabelHostname]; ok && len(hostname) > 0 {
				return hostname, nil
			}
		}
	}
	return "", fmt.Errorf("no preferred addresses found; known addresses: %v", node.Status.Addresses)
}

// GetNodeHostIP returns the provided node's IP, based on the priority:
// 1. NodeInternalIP
// 2. NodeExternalIP
func GetNodeHostIP(node *v1.Node) (net.IP, error) {
	addresses := node.Status.Addresses
	addressMap := make(map[v1.NodeAddressType][]v1.NodeAddress)
	for i := range addresses {
		addressMap[addresses[i].Type] = append(addressMap[addresses[i].Type], addresses[i])
	}
	if addresses, ok := addressMap[v1.NodeInternalIP]; ok {
		return net.ParseIP(addresses[0].Address), nil
	}
	if addresses, ok := addressMap[v1.NodeExternalIP]; ok {
		return net.ParseIP(addresses[0].Address), nil
	}
	return nil, fmt.Errorf("host IP unknown; known addresses: %v", addresses)
}

// InternalGetNodeHostIP returns the provided node's IP, based on the priority:
// 1. NodeInternalIP
// 2. NodeExternalIP
func InternalGetNodeHostIP(node *api.Node) (net.IP, error) {
	addresses := node.Status.Addresses
	addressMap := make(map[api.NodeAddressType][]api.NodeAddress)
	for i := range addresses {
		addressMap[addresses[i].Type] = append(addressMap[addresses[i].Type], addresses[i])
	}
	if addresses, ok := addressMap[api.NodeInternalIP]; ok {
		return net.ParseIP(addresses[0].Address), nil
	}
	if addresses, ok := addressMap[api.NodeExternalIP]; ok {
		return net.ParseIP(addresses[0].Address), nil
	}
	return nil, fmt.Errorf("host IP unknown; known addresses: %v", addresses)
}

// GetZoneKey is a helper function that builds a string identifier that is unique per failure-zone;
// it returns empty-string for no zone.
func GetZoneKey(node *v1.Node) string {
	labels := node.Labels
	if labels == nil {
		return ""
	}

	region, _ := labels[kubeletapis.LabelZoneRegion]
	failureDomain, _ := labels[kubeletapis.LabelZoneFailureDomain]

	if region == "" && failureDomain == "" {
		return ""
	}

	// We include the null character just in case region or failureDomain has a colon
	// (We do assume there's no null characters in a region or failureDomain)
	// As a nice side-benefit, the null character is not printed by fmt.Print or glog
	return region + ":\x00:" + failureDomain
}

// SetNodeCondition updates specific node condition with patch operation.
func SetNodeCondition(c clientset.Interface, node types.NodeName, condition v1.NodeCondition) error {
	generatePatch := func(condition v1.NodeCondition) ([]byte, error) {
		raw, err := json.Marshal(&[]v1.NodeCondition{condition})
		if err != nil {
			return nil, err
		}
		return []byte(fmt.Sprintf(`{"status":{"conditions":%s}}`, raw)), nil
	}
	condition.LastHeartbeatTime = metav1.NewTime(time.Now())
	patch, err := generatePatch(condition)
	if err != nil {
		return nil
	}
	_, err = c.CoreV1().Nodes().PatchStatus(string(node), patch)
	return err
}

// PatchNodeCIDR patches the specified node's CIDR to the given value.
func PatchNodeCIDR(c clientset.Interface, node types.NodeName, cidr string) error {
	raw, err := json.Marshal(cidr)
	if err != nil {
		return fmt.Errorf("failed to json.Marshal CIDR: %v", err)
	}

	patchBytes := []byte(fmt.Sprintf(`{"spec":{"podCIDR":%s}}`, raw))

	if _, err := c.CoreV1().Nodes().Patch(string(node), types.StrategicMergePatchType, patchBytes); err != nil {
		return fmt.Errorf("failed to patch node CIDR: %v", err)
	}
	return nil
}

// PatchNodeStatus patches node status.
func PatchNodeStatus(c v1core.CoreV1Interface, nodeName types.NodeName, oldNode *v1.Node, newNode *v1.Node) (*v1.Node, []byte, error) {
	patchBytes, err := preparePatchBytesforNodeStatus(nodeName, oldNode, newNode)
	if err != nil {
		return nil, nil, err
	}

	updatedNode, err := c.Nodes().Patch(string(nodeName), types.StrategicMergePatchType, patchBytes, "status")
	if err != nil {
		return nil, nil, fmt.Errorf("failed to patch status %q for node %q: %v", patchBytes, nodeName, err)
	}
	return updatedNode, patchBytes, nil
}

func preparePatchBytesforNodeStatus(nodeName types.NodeName, oldNode *v1.Node, newNode *v1.Node) ([]byte, error) {
	oldData, err := json.Marshal(oldNode)
	if err != nil {
		return nil, fmt.Errorf("failed to Marshal oldData for node %q: %v", nodeName, err)
	}

	// Reset spec to make sure only patch for Status or ObjectMeta is generated.
	// Note that we don't reset ObjectMeta here, because:
	// 1. This aligns with Nodes().UpdateStatus().
	// 2. Some component does use this to update node annotations.
	newNode.Spec = oldNode.Spec
	newData, err := json.Marshal(newNode)
	if err != nil {
		return nil, fmt.Errorf("failed to Marshal newData for node %q: %v", nodeName, err)
	}

	patchBytes, err := strategicpatch.CreateTwoWayMergePatch(oldData, newData, v1.Node{})
	if err != nil {
		return nil, fmt.Errorf("failed to CreateTwoWayMergePatch for node %q: %v", nodeName, err)
	}
<<<<<<< HEAD
	return patchBytes, nil
=======
	return updatedNode, nil
}

// PatchNodeSpec patches node spec.
func PatchNodeSpec(c clientset.Interface, nodeName types.NodeName, oldNode *v1.Node, newNode *v1.Node) (*v1.Node, error) {
	oldData, err := json.Marshal(oldNode)
	if err != nil {
		return nil, fmt.Errorf("failed to marshal old node %#v for node %q: %v", oldNode, nodeName, err)
	}

	newData, err := json.Marshal(newNode)
	if err != nil {
		return nil, fmt.Errorf("failed to marshal new node %#v for node %q: %v", newNode, nodeName, err)
	}

	patchBytes, err := strategicpatch.CreateTwoWayMergePatch(oldData, newData, v1.Node{})
	if err != nil {
		return nil, fmt.Errorf("failed to create patch for node %q: %v", nodeName, err)
	}

	updatedNode, err := c.Core().Nodes().Patch(string(nodeName), types.StrategicMergePatchType, patchBytes)
	if err != nil {
		return nil, fmt.Errorf("failed to patch status %q for node %q: %v", patchBytes, nodeName, err)
	}
	return updatedNode, nil
>>>>>>> c683a2d9
}<|MERGE_RESOLUTION|>--- conflicted
+++ resolved
@@ -199,10 +199,7 @@
 	if err != nil {
 		return nil, fmt.Errorf("failed to CreateTwoWayMergePatch for node %q: %v", nodeName, err)
 	}
-<<<<<<< HEAD
 	return patchBytes, nil
-=======
-	return updatedNode, nil
 }
 
 // PatchNodeSpec patches node spec.
@@ -227,5 +224,4 @@
 		return nil, fmt.Errorf("failed to patch status %q for node %q: %v", patchBytes, nodeName, err)
 	}
 	return updatedNode, nil
->>>>>>> c683a2d9
 }