/*
Copyright 2016 The Kubernetes Authors.

Licensed under the Apache License, Version 2.0 (the "License");
you may not use this file except in compliance with the License.
You may obtain a copy of the License at

    http://www.apache.org/licenses/LICENSE-2.0

Unless required by applicable law or agreed to in writing, software
distributed under the License is distributed on an "AS IS" BASIS,
WITHOUT WARRANTIES OR CONDITIONS OF ANY KIND, either express or implied.
See the License for the specific language governing permissions and
limitations under the License.
*/

package deployment

import (
	"fmt"
	"reflect"
	"sort"
	"strconv"

	"github.com/golang/glog"
	"k8s.io/kubernetes/pkg/api"
	"k8s.io/kubernetes/pkg/api/errors"
	"k8s.io/kubernetes/pkg/api/unversioned"
	"k8s.io/kubernetes/pkg/apis/extensions"
	"k8s.io/kubernetes/pkg/controller"
	deploymentutil "k8s.io/kubernetes/pkg/controller/deployment/util"
	utilerrors "k8s.io/kubernetes/pkg/util/errors"
	labelsutil "k8s.io/kubernetes/pkg/util/labels"
	podutil "k8s.io/kubernetes/pkg/util/pod"
	rsutil "k8s.io/kubernetes/pkg/util/replicaset"
)

// syncStatusOnly only updates Deployments Status and doesn't take any mutating actions.
func (dc *DeploymentController) syncStatusOnly(deployment *extensions.Deployment) error {
	newRS, oldRSs, err := dc.getAllReplicaSetsAndSyncRevision(deployment, false)
	if err != nil {
		return err
	}

	allRSs := append(oldRSs, newRS)
	return dc.syncDeploymentStatus(allRSs, newRS, deployment)
}

// sync is responsible for reconciling deployments on scaling events or when they
// are paused.
func (dc *DeploymentController) sync(deployment *extensions.Deployment) error {
	newRS, oldRSs, err := dc.getAllReplicaSetsAndSyncRevision(deployment, false)
	if err != nil {
		return err
	}
	if err := dc.scale(deployment, newRS, oldRSs); err != nil {
		// If we get an error while trying to scale, the deployment will be requeued
		// so we can abort this resync
		return err
	}
	dc.cleanupDeployment(oldRSs, deployment)

	allRSs := append(oldRSs, newRS)
	return dc.syncDeploymentStatus(allRSs, newRS, deployment)
}

// getAllReplicaSetsAndSyncRevision returns all the replica sets for the provided deployment (new and all old), with new RS's and deployment's revision updated.
// 1. Get all old RSes this deployment targets, and calculate the max revision number among them (maxOldV).
// 2. Get new RS this deployment targets (whose pod template matches deployment's), and update new RS's revision number to (maxOldV + 1),
//    only if its revision number is smaller than (maxOldV + 1). If this step failed, we'll update it in the next deployment sync loop.
// 3. Copy new RS's revision number to deployment (update deployment's revision). If this step failed, we'll update it in the next deployment sync loop.
// Note that currently the deployment controller is using caches to avoid querying the server for reads.
// This may lead to stale reads of replica sets, thus incorrect deployment status.
func (dc *DeploymentController) getAllReplicaSetsAndSyncRevision(deployment *extensions.Deployment, createIfNotExisted bool) (*extensions.ReplicaSet, []*extensions.ReplicaSet, error) {
	// List the deployment's RSes & Pods and apply pod-template-hash info to deployment's adopted RSes/Pods
	rsList, podList, err := dc.rsAndPodsWithHashKeySynced(deployment)
	if err != nil {
		return nil, nil, fmt.Errorf("error labeling replica sets and pods with pod-template-hash: %v", err)
	}
	_, allOldRSs, err := deploymentutil.FindOldReplicaSets(deployment, rsList, podList)
	if err != nil {
		return nil, nil, err
	}

	// Get new replica set with the updated revision number
	newRS, err := dc.getNewReplicaSet(deployment, rsList, allOldRSs, createIfNotExisted)
	if err != nil {
		return nil, nil, err
	}

	return newRS, allOldRSs, nil
}

// rsAndPodsWithHashKeySynced returns the RSes and pods the given deployment targets, with pod-template-hash information synced.
func (dc *DeploymentController) rsAndPodsWithHashKeySynced(deployment *extensions.Deployment) ([]*extensions.ReplicaSet, *api.PodList, error) {
	rsList, err := deploymentutil.ListReplicaSets(deployment,
		func(namespace string, options api.ListOptions) ([]*extensions.ReplicaSet, error) {
			return dc.rsLister.ReplicaSets(namespace).List(options.LabelSelector)
		})
	if err != nil {
		return nil, nil, fmt.Errorf("error listing ReplicaSets: %v", err)
	}
	syncedRSList := []*extensions.ReplicaSet{}
	for _, rs := range rsList {
		// Add pod-template-hash information if it's not in the RS.
		// Otherwise, new RS produced by Deployment will overlap with pre-existing ones
		// that aren't constrained by the pod-template-hash.
		syncedRS, err := dc.addHashKeyToRSAndPods(rs)
		if err != nil {
			return nil, nil, err
		}
		syncedRSList = append(syncedRSList, syncedRS)
	}
	syncedPodList, err := dc.listPods(deployment)
	if err != nil {
		return nil, nil, err
	}
	return syncedRSList, syncedPodList, nil
}

// addHashKeyToRSAndPods adds pod-template-hash information to the given rs, if it's not already there, with the following steps:
// 1. Add hash label to the rs's pod template, and make sure the controller sees this update so that no orphaned pods will be created
// 2. Add hash label to all pods this rs owns, wait until replicaset controller reports rs.Status.FullyLabeledReplicas equal to the desired number of replicas
// 3. Add hash label to the rs's label and selector
func (dc *DeploymentController) addHashKeyToRSAndPods(rs *extensions.ReplicaSet) (updatedRS *extensions.ReplicaSet, err error) {
	objCopy, err := api.Scheme.Copy(rs)
	if err != nil {
		return nil, err
	}
	updatedRS = objCopy.(*extensions.ReplicaSet)

	// If the rs already has the new hash label in its selector, it's done syncing
	if labelsutil.SelectorHasLabel(rs.Spec.Selector, extensions.DefaultDeploymentUniqueLabelKey) {
		return
	}
	namespace := rs.Namespace
	hash := rsutil.GetPodTemplateSpecHash(rs)
	rsUpdated := false
	// 1. Add hash template label to the rs. This ensures that any newly created pods will have the new label.
	updatedRS, rsUpdated, err = rsutil.UpdateRSWithRetries(dc.client.Extensions().ReplicaSets(namespace), updatedRS,
		func(updated *extensions.ReplicaSet) error {
			// Precondition: the RS doesn't contain the new hash in its pod template label.
			if updated.Spec.Template.Labels[extensions.DefaultDeploymentUniqueLabelKey] == hash {
				return utilerrors.ErrPreconditionViolated
			}
			updated.Spec.Template.Labels = labelsutil.AddLabel(updated.Spec.Template.Labels, extensions.DefaultDeploymentUniqueLabelKey, hash)
			return nil
		})
	if err != nil {
		return nil, fmt.Errorf("error updating %s %s/%s pod template label with template hash: %v", updatedRS.Kind, updatedRS.Namespace, updatedRS.Name, err)
	}
	if !rsUpdated {
		// If RS wasn't updated but didn't return error in step 1, we've hit a RS not found error.
		// Return here and retry in the next sync loop.
		return rs, nil
	}
	// Make sure rs pod template is updated so that it won't create pods without the new label (orphaned pods).
	if updatedRS.Generation > updatedRS.Status.ObservedGeneration {
		if err = deploymentutil.WaitForReplicaSetUpdated(dc.client, updatedRS.Generation, namespace, updatedRS.Name); err != nil {
			return nil, fmt.Errorf("error waiting for %s %s/%s generation %d observed by controller: %v", updatedRS.Kind, updatedRS.Namespace, updatedRS.Name, updatedRS.Generation, err)
		}
	}
	glog.V(4).Infof("Observed the update of %s %s/%s's pod template with hash %s.", rs.Kind, rs.Namespace, rs.Name, hash)

	// 2. Update all pods managed by the rs to have the new hash label, so they will be correctly adopted.
	selector, err := unversioned.LabelSelectorAsSelector(updatedRS.Spec.Selector)
	if err != nil {
		return nil, fmt.Errorf("error in converting selector to label selector for replica set %s: %s", updatedRS.Name, err)
	}
	options := api.ListOptions{LabelSelector: selector}
	pods, err := dc.podLister.Pods(namespace).List(options.LabelSelector)
	if err != nil {
		return nil, fmt.Errorf("error in getting pod list for namespace %s and list options %+v: %s", namespace, options, err)
	}
	podList := api.PodList{Items: make([]api.Pod, 0, len(pods))}
	for i := range pods {
		podList.Items = append(podList.Items, *pods[i])
	}
	allPodsLabeled := false
	if allPodsLabeled, err = deploymentutil.LabelPodsWithHash(&podList, updatedRS, dc.client, namespace, hash); err != nil {
		return nil, fmt.Errorf("error in adding template hash label %s to pods %+v: %s", hash, podList, err)
	}
	// If not all pods are labeled but didn't return error in step 2, we've hit at least one pod not found error.
	// Return here and retry in the next sync loop.
	if !allPodsLabeled {
		return updatedRS, nil
	}

	// We need to wait for the replicaset controller to observe the pods being
	// labeled with pod template hash. Because previously we've called
	// WaitForReplicaSetUpdated, the replicaset controller should have dropped
	// FullyLabeledReplicas to 0 already, we only need to wait it to increase
	// back to the number of replicas in the spec.
	if err = deploymentutil.WaitForPodsHashPopulated(dc.client, updatedRS.Generation, namespace, updatedRS.Name); err != nil {
		return nil, fmt.Errorf("%s %s/%s: error waiting for replicaset controller to observe pods being labeled with template hash: %v", updatedRS.Kind, updatedRS.Namespace, updatedRS.Name, err)
	}

	// 3. Update rs label and selector to include the new hash label
	// Copy the old selector, so that we can scrub out any orphaned pods
	if updatedRS, rsUpdated, err = rsutil.UpdateRSWithRetries(dc.client.Extensions().ReplicaSets(namespace), updatedRS,
		func(updated *extensions.ReplicaSet) error {
			// Precondition: the RS doesn't contain the new hash in its label or selector.
			if updated.Labels[extensions.DefaultDeploymentUniqueLabelKey] == hash && updated.Spec.Selector.MatchLabels[extensions.DefaultDeploymentUniqueLabelKey] == hash {
				return utilerrors.ErrPreconditionViolated
			}
			updated.Labels = labelsutil.AddLabel(updated.Labels, extensions.DefaultDeploymentUniqueLabelKey, hash)
			updated.Spec.Selector = labelsutil.AddLabelToSelector(updated.Spec.Selector, extensions.DefaultDeploymentUniqueLabelKey, hash)
			return nil
		}); err != nil {
		return nil, fmt.Errorf("error updating %s %s/%s label and selector with template hash: %v", updatedRS.Kind, updatedRS.Namespace, updatedRS.Name, err)
	}
	if rsUpdated {
		glog.V(4).Infof("Updated %s %s/%s's selector and label with hash %s.", rs.Kind, rs.Namespace, rs.Name, hash)
	}
	// If the RS isn't actually updated in step 3, that's okay, we'll retry in the next sync loop since its selector isn't updated yet.

	// TODO: look for orphaned pods and label them in the background somewhere else periodically

	return updatedRS, nil
}

func (dc *DeploymentController) listPods(deployment *extensions.Deployment) (*api.PodList, error) {
	return deploymentutil.ListPods(deployment,
		func(namespace string, options api.ListOptions) (*api.PodList, error) {
			pods, err := dc.podLister.Pods(namespace).List(options.LabelSelector)
			result := api.PodList{Items: make([]api.Pod, 0, len(pods))}
			for i := range pods {
				result.Items = append(result.Items, *pods[i])
			}
			return &result, err
		})
}

// Returns a replica set that matches the intent of the given deployment. Returns nil if the new replica set doesn't exist yet.
// 1. Get existing new RS (the RS that the given deployment targets, whose pod template is the same as deployment's).
// 2. If there's existing new RS, update its revision number if it's smaller than (maxOldRevision + 1), where maxOldRevision is the max revision number among all old RSes.
// 3. If there's no existing new RS and createIfNotExisted is true, create one with appropriate revision number (maxOldRevision + 1) and replicas.
// Note that the pod-template-hash will be added to adopted RSes and pods.
func (dc *DeploymentController) getNewReplicaSet(deployment *extensions.Deployment, rsList, oldRSs []*extensions.ReplicaSet, createIfNotExisted bool) (*extensions.ReplicaSet, error) {
	existingNewRS, err := deploymentutil.FindNewReplicaSet(deployment, rsList)
	if err != nil {
		return nil, err
	}

	// Calculate the max revision number among all old RSes
	maxOldRevision := deploymentutil.MaxRevision(oldRSs)
	// Calculate revision number for this new replica set
	newRevision := strconv.FormatInt(maxOldRevision+1, 10)

	// Latest replica set exists. We need to sync its annotations (includes copying all but
	// annotationsToSkip from the parent deployment, and update revision, desiredReplicas,
	// and maxReplicas) and also update the revision annotation in the deployment with the
	// latest revision.
	if existingNewRS != nil {
		objCopy, err := api.Scheme.Copy(existingNewRS)
		if err != nil {
			return nil, err
		}
		rsCopy := objCopy.(*extensions.ReplicaSet)

		// Set existing new replica set's annotation
		annotationsUpdated := deploymentutil.SetNewReplicaSetAnnotations(deployment, rsCopy, newRevision, true)
		minReadySecondsNeedsUpdate := rsCopy.Spec.MinReadySeconds != deployment.Spec.MinReadySeconds
		if annotationsUpdated || minReadySecondsNeedsUpdate {
			rsCopy.Spec.MinReadySeconds = deployment.Spec.MinReadySeconds
			return dc.client.Extensions().ReplicaSets(rsCopy.ObjectMeta.Namespace).Update(rsCopy)
		}

		updateConditions := deploymentutil.SetDeploymentRevision(deployment, newRevision)

		if updateConditions {
			if deployment, err = dc.client.Extensions().Deployments(deployment.Namespace).UpdateStatus(deployment); err != nil {
				return nil, err
			}
		}
		return rsCopy, nil
	}

	if !createIfNotExisted {
		return nil, nil
	}

	// new ReplicaSet does not exist, create one.
	namespace := deployment.Namespace
	podTemplateSpecHash := podutil.GetPodTemplateSpecHash(deployment.Spec.Template)
	newRSTemplate := deploymentutil.GetNewReplicaSetTemplate(deployment)
	// Add podTemplateHash label to selector.
	newRSSelector := labelsutil.CloneSelectorAndAddLabel(deployment.Spec.Selector, extensions.DefaultDeploymentUniqueLabelKey, podTemplateSpecHash)

	// Create new ReplicaSet
	newRS := extensions.ReplicaSet{
		ObjectMeta: api.ObjectMeta{
			// Make the name deterministic, to ensure idempotence
			Name:      deployment.Name + "-" + fmt.Sprintf("%d", podTemplateSpecHash),
			Namespace: namespace,
		},
		Spec: extensions.ReplicaSetSpec{
			Replicas:        0,
			MinReadySeconds: deployment.Spec.MinReadySeconds,
			Selector:        newRSSelector,
			Template:        newRSTemplate,
		},
	}
	allRSs := append(oldRSs, &newRS)
	newReplicasCount, err := deploymentutil.NewRSNewReplicas(deployment, allRSs, &newRS)
	if err != nil {
		return nil, err
	}

	newRS.Spec.Replicas = newReplicasCount
	// Set new replica set's annotation
	deploymentutil.SetNewReplicaSetAnnotations(deployment, &newRS, newRevision, false)
	createdRS, err := dc.client.Extensions().ReplicaSets(namespace).Create(&newRS)
	if err != nil {
		return nil, fmt.Errorf("error creating replica set %v: %v", deployment.Name, err)
	}
	if newReplicasCount > 0 {
		dc.eventRecorder.Eventf(deployment, api.EventTypeNormal, "ScalingReplicaSet", "Scaled %s replica set %s to %d", "up", createdRS.Name, newReplicasCount)
	}

	deploymentutil.SetDeploymentRevision(deployment, newRevision)
	_, err = dc.client.Extensions().Deployments(deployment.Namespace).UpdateStatus(deployment)
	return createdRS, err
}

// scale scales proportionally in order to mitigate risk. Otherwise, scaling up can increase the size
// of the new replica set and scaling down can decrease the sizes of the old ones, both of which would
// have the effect of hastening the rollout progress, which could produce a higher proportion of unavailable
// replicas in the event of a problem with the rolled out template. Should run only on scaling events or
// when a deployment is paused and not during the normal rollout process.
func (dc *DeploymentController) scale(deployment *extensions.Deployment, newRS *extensions.ReplicaSet, oldRSs []*extensions.ReplicaSet) error {
	// If there is only one active replica set then we should scale that up to the full count of the
	// deployment. If there is no active replica set, then we should scale up the newest replica set.
	if activeOrLatest := deploymentutil.FindActiveOrLatest(newRS, oldRSs); activeOrLatest != nil {
		if activeOrLatest.Spec.Replicas == deployment.Spec.Replicas {
			return nil
		}
		_, _, err := dc.scaleReplicaSetAndRecordEvent(activeOrLatest, deployment.Spec.Replicas, deployment)
		return err
	}

	// If the new replica set is saturated, old replica sets should be fully scaled down.
	// This case handles replica set adoption during a saturated new replica set.
	if deploymentutil.IsSaturated(deployment, newRS) {
		for _, old := range controller.FilterActiveReplicaSets(oldRSs) {
			if _, _, err := dc.scaleReplicaSetAndRecordEvent(old, 0, deployment); err != nil {
				return err
			}
		}
		return nil
	}

	// There are old replica sets with pods and the new replica set is not saturated.
	// We need to proportionally scale all replica sets (new and old) in case of a
	// rolling deployment.
	if deploymentutil.IsRollingUpdate(deployment) {
		allRSs := controller.FilterActiveReplicaSets(append(oldRSs, newRS))
		allRSsReplicas := deploymentutil.GetReplicaCountForReplicaSets(allRSs)

		allowedSize := int32(0)
		if deployment.Spec.Replicas > 0 {
			allowedSize = deployment.Spec.Replicas + deploymentutil.MaxSurge(*deployment)
		}

		// Number of additional replicas that can be either added or removed from the total
		// replicas count. These replicas should be distributed proportionally to the active
		// replica sets.
		deploymentReplicasToAdd := allowedSize - allRSsReplicas

		// The additional replicas should be distributed proportionally amongst the active
		// replica sets from the larger to the smaller in size replica set. Scaling direction
		// drives what happens in case we are trying to scale replica sets of the same size.
		// In such a case when scaling up, we should scale up newer replica sets first, and
		// when scaling down, we should scale down older replica sets first.
		scalingOperation := "up"
		switch {
		case deploymentReplicasToAdd > 0:
			sort.Sort(controller.ReplicaSetsBySizeNewer(allRSs))

		case deploymentReplicasToAdd < 0:
			sort.Sort(controller.ReplicaSetsBySizeOlder(allRSs))
			scalingOperation = "down"

		default: /* deploymentReplicasToAdd == 0 */
			// Nothing to add.
			return nil
		}

		// Iterate over all active replica sets and estimate proportions for each of them.
		// The absolute value of deploymentReplicasAdded should never exceed the absolute
		// value of deploymentReplicasToAdd.
		deploymentReplicasAdded := int32(0)
		for i := range allRSs {
			rs := allRSs[i]

			proportion := deploymentutil.GetProportion(rs, *deployment, deploymentReplicasToAdd, deploymentReplicasAdded)

			rs.Spec.Replicas += proportion
			deploymentReplicasAdded += proportion
		}

		// Update all replica sets
		for i := range allRSs {
			rs := allRSs[i]

			// Add/remove any leftovers to the largest replica set.
			if i == 0 {
				leftover := deploymentReplicasToAdd - deploymentReplicasAdded
				rs.Spec.Replicas += leftover
				if rs.Spec.Replicas < 0 {
					rs.Spec.Replicas = 0
				}
			}

			if _, err := dc.scaleReplicaSet(rs, rs.Spec.Replicas, deployment, scalingOperation); err != nil {
				// Return as soon as we fail, the deployment is requeued
				return err
			}
		}
	}
	return nil
}

func (dc *DeploymentController) scaleReplicaSetAndRecordEvent(rs *extensions.ReplicaSet, newScale int32, deployment *extensions.Deployment) (bool, *extensions.ReplicaSet, error) {
	// No need to scale
	if rs.Spec.Replicas == newScale {
		return false, rs, nil
	}
	var scalingOperation string
	if rs.Spec.Replicas < newScale {
		scalingOperation = "up"
	} else {
		scalingOperation = "down"
	}
	newRS, err := dc.scaleReplicaSet(rs, newScale, deployment, scalingOperation)
	return true, newRS, err
}

func (dc *DeploymentController) scaleReplicaSet(rs *extensions.ReplicaSet, newScale int32, deployment *extensions.Deployment, scalingOperation string) (*extensions.ReplicaSet, error) {
	// NOTE: This mutates the ReplicaSet passed in. Not sure if that's a good idea.
	rs.Spec.Replicas = newScale
	deploymentutil.SetReplicasAnnotations(rs, deployment.Spec.Replicas, deployment.Spec.Replicas+deploymentutil.MaxSurge(*deployment))
	rs, err := dc.client.Extensions().ReplicaSets(rs.Namespace).Update(rs)
	if err == nil {
		dc.eventRecorder.Eventf(deployment, api.EventTypeNormal, "ScalingReplicaSet", "Scaled %s replica set %s to %d", scalingOperation, rs.Name, newScale)
	}
	return rs, err
}

// cleanupDeployment is responsible for cleaning up a deployment ie. retains all but the latest N old replica sets
// where N=d.Spec.RevisionHistoryLimit. Old replica sets are older versions of the podtemplate of a deployment kept
// around by default 1) for historical reasons and 2) for the ability to rollback a deployment.
func (dc *DeploymentController) cleanupDeployment(oldRSs []*extensions.ReplicaSet, deployment *extensions.Deployment) error {
	if deployment.Spec.RevisionHistoryLimit == nil {
		return nil
	}
	diff := int32(len(oldRSs)) - *deployment.Spec.RevisionHistoryLimit
	if diff <= 0 {
		return nil
	}

	sort.Sort(controller.ReplicaSetsByCreationTimestamp(oldRSs))

	var errList []error
	// TODO: This should be parallelized.
	for i := int32(0); i < diff; i++ {
		rs := oldRSs[i]
		// Avoid delete replica set with non-zero replica counts
		if rs.Status.Replicas != 0 || rs.Spec.Replicas != 0 || rs.Generation > rs.Status.ObservedGeneration {
			continue
		}
		if err := dc.client.Extensions().ReplicaSets(rs.Namespace).Delete(rs.Name, nil); err != nil && !errors.IsNotFound(err) {
			glog.V(2).Infof("Failed deleting old replica set %v for deployment %v: %v", rs.Name, deployment.Name, err)
			errList = append(errList, err)
		}
	}

	return utilerrors.NewAggregate(errList)
}

// syncDeploymentStatus checks if the status is up-to-date and sync it if necessary
func (dc *DeploymentController) syncDeploymentStatus(allRSs []*extensions.ReplicaSet, newRS *extensions.ReplicaSet, d *extensions.Deployment) error {
	newStatus := dc.calculateStatus(allRSs, newRS, d)

	if reflect.DeepEqual(d.Status, newStatus) {
		return nil
	}

	newDeployment := d
	newDeployment.Status = newStatus
	_, err := dc.client.Extensions().Deployments(newDeployment.Namespace).UpdateStatus(newDeployment)
	return err
}

func (dc *DeploymentController) calculateStatus(allRSs []*extensions.ReplicaSet, newRS *extensions.ReplicaSet, deployment *extensions.Deployment) extensions.DeploymentStatus {
	availableReplicas := deploymentutil.GetAvailableReplicaCountForReplicaSets(allRSs)
	totalReplicas := deploymentutil.GetReplicaCountForReplicaSets(allRSs)

	return extensions.DeploymentStatus{
		// TODO: Ensure that if we start retrying status updates, we won't pick up a new Generation value.
		ObservedGeneration:  deployment.Generation,
		Replicas:            deploymentutil.GetActualReplicaCountForReplicaSets(allRSs),
		UpdatedReplicas:     deploymentutil.GetActualReplicaCountForReplicaSets([]*extensions.ReplicaSet{newRS}),
		AvailableReplicas:   availableReplicas,
		UnavailableReplicas: totalReplicas - availableReplicas,
	}
}

// isScalingEvent checks whether the provided deployment has been updated with a scaling event
// by looking at the desired-replicas annotation in the active replica sets of the deployment.
func (dc *DeploymentController) isScalingEvent(d *extensions.Deployment) (bool, error) {
	newRS, oldRSs, err := dc.getAllReplicaSetsAndSyncRevision(d, false)
	if err != nil {
		return false, err
	}
<<<<<<< HEAD
	// If there is no new replica set matching this deployment and the deployment isn't paused
	// then there is a new rollout that waits to happen
	if newRS == nil && !d.Spec.Paused {
		// Update all active replicas sets to the new deployment size. SetReplicasAnnotations makes
		// sure that we will update only replica sets that don't have the current size of the deployment.
		maxSurge := deploymentutil.MaxSurge(*d)
		for _, rs := range controller.FilterActiveReplicaSets(oldRSs) {
			if updated := deploymentutil.SetReplicasAnnotations(rs, d.Spec.Replicas, d.Spec.Replicas+maxSurge); updated {
				if _, err := dc.client.Extensions().ReplicaSets(rs.Namespace).Update(rs); err != nil {
					glog.V(4).Infof("Cannot update annotations for replica set %q: %v", rs.Name, err)
					return false, err
				}
			}
		}
		return false, nil
	}
=======
>>>>>>> be1996ee
	allRSs := append(oldRSs, newRS)
	for _, rs := range controller.FilterActiveReplicaSets(allRSs) {
		desired, ok := deploymentutil.GetDesiredReplicasAnnotation(rs)
		if !ok {
			continue
		}
		if desired != d.Spec.Replicas {
			return true, nil
		}
	}
	return false, nil
}<|MERGE_RESOLUTION|>--- conflicted
+++ resolved
@@ -513,25 +513,6 @@
 	if err != nil {
 		return false, err
 	}
-<<<<<<< HEAD
-	// If there is no new replica set matching this deployment and the deployment isn't paused
-	// then there is a new rollout that waits to happen
-	if newRS == nil && !d.Spec.Paused {
-		// Update all active replicas sets to the new deployment size. SetReplicasAnnotations makes
-		// sure that we will update only replica sets that don't have the current size of the deployment.
-		maxSurge := deploymentutil.MaxSurge(*d)
-		for _, rs := range controller.FilterActiveReplicaSets(oldRSs) {
-			if updated := deploymentutil.SetReplicasAnnotations(rs, d.Spec.Replicas, d.Spec.Replicas+maxSurge); updated {
-				if _, err := dc.client.Extensions().ReplicaSets(rs.Namespace).Update(rs); err != nil {
-					glog.V(4).Infof("Cannot update annotations for replica set %q: %v", rs.Name, err)
-					return false, err
-				}
-			}
-		}
-		return false, nil
-	}
-=======
->>>>>>> be1996ee
 	allRSs := append(oldRSs, newRS)
 	for _, rs := range controller.FilterActiveReplicaSets(allRSs) {
 		desired, ok := deploymentutil.GetDesiredReplicasAnnotation(rs)
