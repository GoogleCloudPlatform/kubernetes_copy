/*
Copyright 2014 The Kubernetes Authors.

Licensed under the Apache License, Version 2.0 (the "License");
you may not use this file except in compliance with the License.
You may obtain a copy of the License at

    http://www.apache.org/licenses/LICENSE-2.0

Unless required by applicable law or agreed to in writing, software
distributed under the License is distributed on an "AS IS" BASIS,
WITHOUT WARRANTIES OR CONDITIONS OF ANY KIND, either express or implied.
See the License for the specific language governing permissions and
limitations under the License.
*/

package cni

import (
	"encoding/json"
	"errors"
	"fmt"
	"math"
	"sort"
	"strings"
	"sync"

	"github.com/containernetworking/cni/libcni"
	cnitypes "github.com/containernetworking/cni/pkg/types"
	"k8s.io/klog"
	kubeletconfig "k8s.io/kubernetes/pkg/kubelet/apis/config"
	runtimeapi "k8s.io/kubernetes/pkg/kubelet/apis/cri/runtime/v1alpha2"
	kubecontainer "k8s.io/kubernetes/pkg/kubelet/container"
	"k8s.io/kubernetes/pkg/kubelet/dockershim/network"
	"k8s.io/kubernetes/pkg/util/bandwidth"
	utilexec "k8s.io/utils/exec"
)

const (
	CNIPluginName = "cni"
)

type cniNetworkPlugin struct {
	network.NoopNetworkPlugin

	loNetwork *cniNetwork

	sync.RWMutex
	defaultNetwork *cniNetwork

	host        network.Host
	execer      utilexec.Interface
	nsenterPath string
	confDir     string
	binDirs     []string
	podCidr     string
}

type cniNetwork struct {
	name          string
	NetworkConfig *libcni.NetworkConfigList
	CNIConfig     libcni.CNI
}

// cniPortMapping maps to the standard CNI portmapping Capability
// see: https://github.com/containernetworking/cni/blob/master/CONVENTIONS.md
type cniPortMapping struct {
	HostPort      int32  `json:"hostPort"`
	ContainerPort int32  `json:"containerPort"`
	Protocol      string `json:"protocol"`
	HostIP        string `json:"hostIP"`
}

// cniBandwidthEntry maps to the standard CNI bandwidth Capability
// see: https://github.com/containernetworking/cni/blob/master/CONVENTIONS.md and
// https://github.com/containernetworking/plugins/blob/master/plugins/meta/bandwidth/README.md
type cniBandwidthEntry struct {
	// IngressRate is the bandwidth rate in bits per second for traffic through container. 0 for no limit. If ingressRate is set, ingressBurst must also be set
	IngressRate int `json:"ingressRate,omitempty"`
	// IngressBurst is the bandwidth burst in bits for traffic through container. 0 for no limit. If ingressBurst is set, ingressRate must also be set
	// NOTE: it's not used for now and default to 0.
	IngressBurst int `json:"ingressBurst,omitempty"`
	// EgressRate is the bandwidth is the bandwidth rate in bits per second for traffic through container. 0 for no limit. If egressRate is set, egressBurst must also be set
	EgressRate int `json:"egressRate,omitempty"`
	// EgressBurst is the bandwidth burst in bits for traffic through container. 0 for no limit. If egressBurst is set, egressRate must also be set
	// NOTE: it's not used for now and default to 0.
	EgressBurst int `json:"egressBurst,omitempty"`
}

// cniIpRange maps to the standard CNI ip range Capability
type cniIpRange struct {
	Subnet string `json:"subnet"`
}

// cniDNSConfig maps to the windows CNI dns Capability.
// see: https://github.com/containernetworking/cni/blob/master/CONVENTIONS.md
// Note that dns capability is only used for Windows containers.
type cniDNSConfig struct {
	// List of DNS servers of the cluster.
	Servers []string `json:"servers,omitempty"`
	// List of DNS search domains of the cluster.
	Searches []string `json:"searches,omitempty"`
	// List of DNS options.
	Options []string `json:"options,omitempty"`
}

func SplitDirs(dirs string) []string {
	// Use comma rather than colon to work better with Windows too
	return strings.Split(dirs, ",")
}

func ProbeNetworkPlugins(confDir string, binDirs []string) []network.NetworkPlugin {
	old := binDirs
	binDirs = make([]string, 0, len(binDirs))
	for _, dir := range old {
		if dir != "" {
			binDirs = append(binDirs, dir)
		}
	}

	plugin := &cniNetworkPlugin{
		defaultNetwork: nil,
		loNetwork:      getLoNetwork(binDirs),
		execer:         utilexec.New(),
		confDir:        confDir,
		binDirs:        binDirs,
	}

	// sync NetworkConfig in best effort during probing.
	plugin.syncNetworkConfig()
	return []network.NetworkPlugin{plugin}
}

func getDefaultCNINetwork(confDir string, binDirs []string) (*cniNetwork, error) {
	files, err := libcni.ConfFiles(confDir, []string{".conf", ".conflist", ".json"})
	switch {
	case err != nil:
		return nil, err
	case len(files) == 0:
		return nil, fmt.Errorf("No networks found in %s", confDir)
	}

	sort.Strings(files)
	for _, confFile := range files {
		var confList *libcni.NetworkConfigList
		if strings.HasSuffix(confFile, ".conflist") {
			confList, err = libcni.ConfListFromFile(confFile)
			if err != nil {
				klog.Warningf("Error loading CNI config list file %s: %v", confFile, err)
				continue
			}
		} else {
			conf, err := libcni.ConfFromFile(confFile)
			if err != nil {
				klog.Warningf("Error loading CNI config file %s: %v", confFile, err)
				continue
			}
			// Ensure the config has a "type" so we know what plugin to run.
			// Also catches the case where somebody put a conflist into a conf file.
			if conf.Network.Type == "" {
				klog.Warningf("Error loading CNI config file %s: no 'type'; perhaps this is a .conflist?", confFile)
				continue
			}

			confList, err = libcni.ConfListFromConf(conf)
			if err != nil {
				klog.Warningf("Error converting CNI config file %s to list: %v", confFile, err)
				continue
			}
		}
		if len(confList.Plugins) == 0 {
			klog.Warningf("CNI config list %s has no networks, skipping", confFile)
			continue
		}

		klog.V(4).Infof("Using CNI configuration file %s", confFile)

		network := &cniNetwork{
			name:          confList.Name,
			NetworkConfig: confList,
			CNIConfig:     &libcni.CNIConfig{Path: binDirs},
		}
		return network, nil
	}
	return nil, fmt.Errorf("No valid networks found in %s", confDir)
}

func (plugin *cniNetworkPlugin) Init(host network.Host, hairpinMode kubeletconfig.HairpinMode, nonMasqueradeCIDR string, mtu int) error {
	err := plugin.platformInit()
	if err != nil {
		return err
	}

	plugin.host = host

	plugin.syncNetworkConfig()
	return nil
}

func (plugin *cniNetworkPlugin) syncNetworkConfig() {
	network, err := getDefaultCNINetwork(plugin.confDir, plugin.binDirs)
	if err != nil {
		klog.Warningf("Unable to update cni config: %s", err)
		return
	}
	plugin.setDefaultNetwork(network)
}

func (plugin *cniNetworkPlugin) getDefaultNetwork() *cniNetwork {
	plugin.RLock()
	defer plugin.RUnlock()
	return plugin.defaultNetwork
}

func (plugin *cniNetworkPlugin) setDefaultNetwork(n *cniNetwork) {
	plugin.Lock()
	defer plugin.Unlock()
	plugin.defaultNetwork = n
}

func (plugin *cniNetworkPlugin) checkInitialized() error {
	if plugin.getDefaultNetwork() == nil {
		return errors.New("cni config uninitialized")
	}

	// If the CNI configuration has the ipRanges capability, we need a PodCIDR assigned
	for _, p := range plugin.getDefaultNetwork().NetworkConfig.Plugins {
		if p.Network.Capabilities["ipRanges"] {
			if plugin.podCidr == "" {
				return errors.New("no PodCIDR set")
			}
			break
		}
	}
	return nil
}

// Event handles any change events. The only event ever sent is the PodCIDR change.
// No network plugins support changing an already-set PodCIDR
func (plugin *cniNetworkPlugin) Event(name string, details map[string]interface{}) {
	if name != network.NET_PLUGIN_EVENT_POD_CIDR_CHANGE {
		return
	}

	plugin.Lock()
	defer plugin.Unlock()

	podCIDR, ok := details[network.NET_PLUGIN_EVENT_POD_CIDR_CHANGE_DETAIL_CIDR].(string)
	if !ok {
		klog.Warningf("%s event didn't contain pod CIDR", network.NET_PLUGIN_EVENT_POD_CIDR_CHANGE)
		return
	}

	if plugin.podCidr != "" {
		klog.Warningf("Ignoring subsequent pod CIDR update to %s", podCIDR)
		return
	}

	plugin.podCidr = podCIDR
}

func (plugin *cniNetworkPlugin) Name() string {
	return CNIPluginName
}

func (plugin *cniNetworkPlugin) Status() error {
	// sync network config from confDir periodically to detect network config updates
	plugin.syncNetworkConfig()

	// Can't set up pods if we don't have any CNI network configs yet
	return plugin.checkInitialized()
}

func (plugin *cniNetworkPlugin) SetUpPod(namespace string, name string, id kubecontainer.ContainerID, annotations, options map[string]string) error {
	if err := plugin.checkInitialized(); err != nil {
		return err
	}
	netnsPath, err := plugin.host.GetNetNS(id.ID)
	if err != nil {
		return fmt.Errorf("CNI failed to retrieve network namespace path: %v", err)
	}

	// Windows doesn't have loNetwork. It comes only with Linux
	if plugin.loNetwork != nil {
		if _, err = plugin.addToNetwork(plugin.loNetwork, name, namespace, id, netnsPath, annotations, options); err != nil {
			return err
		}
	}

	_, err = plugin.addToNetwork(plugin.getDefaultNetwork(), name, namespace, id, netnsPath, annotations, options)
	return err
}

func (plugin *cniNetworkPlugin) TearDownPod(namespace string, name string, id kubecontainer.ContainerID) error {
	if err := plugin.checkInitialized(); err != nil {
		return err
	}

	// Lack of namespace should not be fatal on teardown
	netnsPath, err := plugin.host.GetNetNS(id.ID)
	if err != nil {
		klog.Warningf("CNI failed to retrieve network namespace path: %v", err)
	}

	return plugin.deleteFromNetwork(plugin.getDefaultNetwork(), name, namespace, id, netnsPath, nil)
}

func podDesc(namespace, name string, id kubecontainer.ContainerID) string {
	return fmt.Sprintf("%s_%s/%s", namespace, name, id.ID)
}

func (plugin *cniNetworkPlugin) addToNetwork(network *cniNetwork, podName string, podNamespace string, podSandboxID kubecontainer.ContainerID, podNetnsPath string, annotations, options map[string]string) (cnitypes.Result, error) {
	rt, err := plugin.buildCNIRuntimeConf(podName, podNamespace, podSandboxID, podNetnsPath, annotations, options)
	if err != nil {
		klog.Errorf("Error adding network when building cni runtime conf: %v", err)
		return nil, err
	}

	pdesc := podDesc(podNamespace, podName, podSandboxID)
	netConf, cniNet := network.NetworkConfig, network.CNIConfig
	klog.V(4).Infof("Adding %s to network %s/%s netns %q", pdesc, netConf.Plugins[0].Network.Type, netConf.Name, podNetnsPath)
	res, err := cniNet.AddNetworkList(netConf, rt)
	if err != nil {
		klog.Errorf("Error adding %s to network %s/%s: %v", pdesc, netConf.Plugins[0].Network.Type, netConf.Name, err)
		return nil, err
	}
	klog.V(4).Infof("Added %s to network %s: %v", pdesc, netConf.Name, res)
	return res, nil
}

func (plugin *cniNetworkPlugin) deleteFromNetwork(network *cniNetwork, podName string, podNamespace string, podSandboxID kubecontainer.ContainerID, podNetnsPath string, annotations map[string]string) error {
	rt, err := plugin.buildCNIRuntimeConf(podName, podNamespace, podSandboxID, podNetnsPath, annotations, nil)
	if err != nil {
		klog.Errorf("Error deleting network when building cni runtime conf: %v", err)
		return err
	}

	pdesc := podDesc(podNamespace, podName, podSandboxID)
	netConf, cniNet := network.NetworkConfig, network.CNIConfig
	klog.V(4).Infof("Deleting %s from network %s/%s netns %q", pdesc, netConf.Plugins[0].Network.Type, netConf.Name, podNetnsPath)
	err = cniNet.DelNetworkList(netConf, rt)
	// The pod may not get deleted successfully at the first time.
	// Ignore "no such file or directory" error in case the network has already been deleted in previous attempts.
	if err != nil && !strings.Contains(err.Error(), "no such file or directory") {
		klog.Errorf("Error deleting %s from network %s/%s: %v", pdesc, netConf.Plugins[0].Network.Type, netConf.Name, err)
		return err
	}
	klog.V(4).Infof("Deleted %s from network %s/%s", pdesc, netConf.Plugins[0].Network.Type, netConf.Name)
	return nil
}

func (plugin *cniNetworkPlugin) buildCNIRuntimeConf(podName string, podNs string, podSandboxID kubecontainer.ContainerID, podNetnsPath string, annotations, options map[string]string) (*libcni.RuntimeConf, error) {
	rt := &libcni.RuntimeConf{
		ContainerID: podSandboxID.ID,
		NetNS:       podNetnsPath,
		IfName:      network.DefaultInterfaceName,
		Args: [][2]string{
			{"IgnoreUnknown", "1"},
			{"K8S_POD_NAMESPACE", podNs},
			{"K8S_POD_NAME", podName},
			{"K8S_POD_INFRA_CONTAINER_ID", podSandboxID.ID},
		},
	}

	// port mappings are a cni capability-based args, rather than parameters
	// to a specific plugin
	portMappings, err := plugin.host.GetPodPortMappings(podSandboxID.ID)
	if err != nil {
		return nil, fmt.Errorf("could not retrieve port mappings: %v", err)
	}
	portMappingsParam := make([]cniPortMapping, 0, len(portMappings))
	for _, p := range portMappings {
		if p.HostPort <= 0 {
			continue
		}
		portMappingsParam = append(portMappingsParam, cniPortMapping{
			HostPort:      p.HostPort,
			ContainerPort: p.ContainerPort,
			Protocol:      strings.ToLower(string(p.Protocol)),
			HostIP:        p.HostIP,
		})
	}
	rt.CapabilityArgs = map[string]interface{}{
		"portMappings": portMappingsParam,
	}

	ingress, egress, err := bandwidth.ExtractPodBandwidthResources(annotations)
	if err != nil {
		return nil, fmt.Errorf("Error reading pod bandwidth annotations: %v", err)
	}
	if ingress != nil || egress != nil {
		bandwidthParam := cniBandwidthEntry{}
		if ingress != nil {
<<<<<<< HEAD
			bandwidthParam.IngressRate = int(ingress.Value())
			bandwidthParam.IngressBurst = bandwidthParam.IngressRate / 100 // default to 10ms burst
		}
		if egress != nil {
			bandwidthParam.EgressRate = int(egress.Value())
			bandwidthParam.EgressBurst = bandwidthParam.EgressRate / 100 // default to 10ms burst
=======
			bandwidthParam.IngressRate = int(ingress.Value() / 1000)
			bandwidthParam.IngressBurst = math.MaxInt32 // no limit
		}
		if egress != nil {
			bandwidthParam.EgressRate = int(egress.Value() / 1000)
			bandwidthParam.EgressBurst = math.MaxInt32 // no limit
>>>>>>> 1431aeb4
		}
		rt.CapabilityArgs["bandwidth"] = bandwidthParam
	}

	// Set the PodCIDR
	rt.CapabilityArgs["ipRanges"] = [][]cniIpRange{{{Subnet: plugin.podCidr}}}

	// Set dns capability args.
	if dnsOptions, ok := options["dns"]; ok {
		dnsConfig := runtimeapi.DNSConfig{}
		err := json.Unmarshal([]byte(dnsOptions), &dnsConfig)
		if err != nil {
			return nil, fmt.Errorf("failed to unmarshal dns config %q: %v", dnsOptions, err)
		}
		if dnsParam := buildDNSCapabilities(&dnsConfig); dnsParam != nil {
			rt.CapabilityArgs["dns"] = *dnsParam
		}
	}

	return rt, nil
}<|MERGE_RESOLUTION|>--- conflicted
+++ resolved
@@ -391,21 +391,12 @@
 	if ingress != nil || egress != nil {
 		bandwidthParam := cniBandwidthEntry{}
 		if ingress != nil {
-<<<<<<< HEAD
 			bandwidthParam.IngressRate = int(ingress.Value())
-			bandwidthParam.IngressBurst = bandwidthParam.IngressRate / 100 // default to 10ms burst
+			bandwidthParam.IngressBurst = math.MaxInt32 // no limit
 		}
 		if egress != nil {
 			bandwidthParam.EgressRate = int(egress.Value())
-			bandwidthParam.EgressBurst = bandwidthParam.EgressRate / 100 // default to 10ms burst
-=======
-			bandwidthParam.IngressRate = int(ingress.Value() / 1000)
-			bandwidthParam.IngressBurst = math.MaxInt32 // no limit
-		}
-		if egress != nil {
-			bandwidthParam.EgressRate = int(egress.Value() / 1000)
 			bandwidthParam.EgressBurst = math.MaxInt32 // no limit
->>>>>>> 1431aeb4
 		}
 		rt.CapabilityArgs["bandwidth"] = bandwidthParam
 	}
